/*
   Copyright 2014 Outbrain Inc.

   Licensed under the Apache License, Version 2.0 (the "License");
   you may not use this file except in compliance with the License.
   You may obtain a copy of the License at

       http://www.apache.org/licenses/LICENSE-2.0

   Unless required by applicable law or agreed to in writing, software
   distributed under the License is distributed on an "AS IS" BASIS,
   WITHOUT WARRANTIES OR CONDITIONS OF ANY KIND, either express or implied.
   See the License for the specific language governing permissions and
   limitations under the License.
*/

package inst

import (
	"bytes"
	"errors"
	"fmt"
	"regexp"
	"sort"
	"strings"
	"time"

	"github.com/outbrain/golib/log"
	"github.com/outbrain/golib/math"
	"github.com/outbrain/golib/sqlutils"
	"github.com/outbrain/orchestrator/go/attributes"
	"github.com/outbrain/orchestrator/go/config"
	"github.com/outbrain/orchestrator/go/db"
	"github.com/pmylund/go-cache"
	"github.com/rcrowley/go-metrics"
	"github.com/sjmudd/stopwatch"
)

const backendDBConcurrency = 20

var instanceReadChan = make(chan bool, backendDBConcurrency)
var instanceWriteChan = make(chan bool, backendDBConcurrency)

// InstancesByCountSlaveHosts is a sortable type for Instance
type InstancesByCountSlaveHosts [](*Instance)

func (this InstancesByCountSlaveHosts) Len() int      { return len(this) }
func (this InstancesByCountSlaveHosts) Swap(i, j int) { this[i], this[j] = this[j], this[i] }
func (this InstancesByCountSlaveHosts) Less(i, j int) bool {
	return len(this[i].SlaveHosts) < len(this[j].SlaveHosts)
}

// instanceKeyInformativeClusterName is a non-authoritative cache; used for auditing or general purpose.
var instanceKeyInformativeClusterName = cache.New(time.Duration(config.Config.InstancePollSeconds/2)*time.Second, time.Second)

var readTopologyInstanceCounter = metrics.NewCounter()
var readInstanceCounter = metrics.NewCounter()
var writeInstanceCounter = metrics.NewCounter()

func init() {
	metrics.Register("instance.read_topology", readTopologyInstanceCounter)
	metrics.Register("instance.read", readInstanceCounter)
	metrics.Register("instance.write", writeInstanceCounter)

	// spin off instance write buffer flushing
	go func() {
		flushTick := time.Tick(instanceFlushIntervalMilliseconds * time.Millisecond)
		for {
			// it is time to flush
			select {
			case <-flushTick:
				flushInstanceWriteBuffer()
			case <-forceFlushInstanceWriteBuffer:
				flushInstanceWriteBuffer()
			}
		}
	}()

}

// ExecDBWriteFunc chooses how to execute a write onto the database: whether synchronuously or not
func ExecDBWriteFunc(f func() error) error {
	instanceWriteChan <- true
	defer func() { recover(); <-instanceWriteChan }()
	res := f()
	return res
}

// logReadTopologyInstanceError logs an error, if applicable, for a ReadTopologyInstance operation,
// providing context and hint as for the source of the error.
func logReadTopologyInstanceError(instanceKey *InstanceKey, hint string, err error) error {
	if err == nil {
		return nil
	}
	return log.Errorf("ReadTopologyInstance(%+v) %+v: %+v", *instanceKey, hint, err)
}

func ReadTopologyInstance(instanceKey *InstanceKey) (*Instance, error) {
<<<<<<< HEAD
	return TimedReadTopologyInstance(instanceKey, nil)
}

// ReadTopologyInstance connects to a topology MySQL instance and reads its configuration and
// replication status. It writes read info into orchestrator's backend.
func TimedReadTopologyInstance(instanceKey *InstanceKey, discoverLatency *stopwatch.NamedStopwatch) (*Instance, error) {
=======
	return ReadTopologyInstanceX(instanceKey, false)
}

// ReadTopologyInstanceX connects to a topology MySQL instance and reads its configuration and
// replication status. It writes read info into orchestrator's backend.
// Writes are optionally buffered.
func ReadTopologyInstanceX(instanceKey *InstanceKey, bufferWrites bool) (*Instance, error) {
>>>>>>> 793390ab
	defer func() {
		if err := recover(); err != nil {
			logReadTopologyInstanceError(instanceKey, "Unexpected, aborting", fmt.Errorf("%+v", err))
		}
	}()

	instance := NewInstance()
	instanceFound := false
	foundByShowSlaveHosts := false
	longRunningProcesses := []Process{}
	resolvedHostname := ""
	maxScaleMasterHostname := ""
	isMaxScale := false
	isMaxScale110 := false
	slaveStatusFound := false
	var resolveErr error

	if !instanceKey.IsValid() {
		_ = UpdateInstanceLastAttemptedCheck(instanceKey)
		return instance, fmt.Errorf("ReadTopologyInstance will not act on invalid instance key: %+v", *instanceKey)
	}

	discoverLatency.Start("instanceLatency")

	db, err := db.OpenTopology(instanceKey.Hostname, instanceKey.Port)
	if err != nil {
		goto Cleanup
	}

	instance.Key = *instanceKey

	{
		// Is this MaxScale? (a proxy, not a real server)
		err = sqlutils.QueryRowsMap(db, "show variables like 'maxscale%'", func(m sqlutils.RowMap) error {
			variableName := m.GetString("Variable_name")
			if variableName == "MAXSCALE_VERSION" {
				originalVersion := m.GetString("Value")
				if originalVersion == "" {
					originalVersion = m.GetString("value")
				}
				if originalVersion == "" {
					originalVersion = "0.0.0"
				}
				instance.Version = originalVersion + "-maxscale"
				instance.ServerID = 0
				instance.ServerUUID = ""
				instance.Uptime = 0
				instance.Binlog_format = "INHERIT"
				instance.ReadOnly = true
				instance.LogBinEnabled = true
				instance.LogSlaveUpdatesEnabled = true
				resolvedHostname = instance.Key.Hostname
				UpdateResolvedHostname(resolvedHostname, resolvedHostname)
				isMaxScale = true
			}
			return nil
		})
		if err != nil {
			logReadTopologyInstanceError(instanceKey, "show variables like 'maxscale%'", err)
			// We do not "goto Cleanup" here, although it should be the correct flow.
			// Reason is 5.7's new security feature that requires GRANTs on performance_schema.session_variables.
			// There is a wrong decision making in this design and the migration path to 5.7 will be difficult.
			// I don't want orchestrator to put even more burden on this.
			// If the statement errors, then we are unable to determine that this is maxscale, hence assume it is not.
			// In which case there would be other queries sent to the server that are not affected by 5.7 behavior, and that will fail.
		}
	}

	if isMaxScale && strings.Contains(instance.Version, "1.1.0") {
		isMaxScale110 = true
	}
	if isMaxScale110 {
		// Buggy buggy maxscale 1.1.0. Reported Master_Host can be corrupted.
		// Therefore we (currently) take @@hostname (which is masquarading as master host anyhow)
		err = db.QueryRow("select @@hostname").Scan(&maxScaleMasterHostname)
		if err != nil {
			goto Cleanup
		}
	}
	if isMaxScale {
		if isMaxScale110 {
			// Only this is supported:
			db.QueryRow("select @@server_id").Scan(&instance.ServerID)
		} else {
			db.QueryRow("select @@global.server_id").Scan(&instance.ServerID)
			db.QueryRow("select @@global.server_uuid").Scan(&instance.ServerUUID)
		}
	}

	if !isMaxScale {
		var mysqlHostname, mysqlReportHost string
		err = db.QueryRow("select @@global.hostname, ifnull(@@global.report_host, ''), @@global.server_id, @@global.version, @@global.read_only, @@global.binlog_format, @@global.log_bin, @@global.log_slave_updates").Scan(
			&mysqlHostname, &mysqlReportHost, &instance.ServerID, &instance.Version, &instance.ReadOnly, &instance.Binlog_format, &instance.LogBinEnabled, &instance.LogSlaveUpdatesEnabled)
		if err != nil {
			goto Cleanup
		}
		switch strings.ToLower(config.Config.MySQLHostnameResolveMethod) {
		case "none":
			resolvedHostname = instance.Key.Hostname
		case "default", "hostname", "@@hostname":
			resolvedHostname = mysqlHostname
		case "report_host", "@@report_host":
			if mysqlReportHost == "" {
				err = fmt.Errorf("MySQLHostnameResolveMethod configured to use @@report_host but %+v has NULL/empty @@report_host", instanceKey)
				goto Cleanup
			}
			resolvedHostname = mysqlReportHost
		default:
			resolvedHostname = instance.Key.Hostname
		}

		if instance.IsOracleMySQL() && !instance.IsSmallerMajorVersionByString("5.6") {
			var masterInfoRepositoryOnTable bool
			// Stuff only supported on Oracle MySQL >= 5.6
			// ...
			// @@gtid_mode only available in Orcale MySQL >= 5.6
			// Previous version just issued this query brute-force, but I don't like errors being issued where they shouldn't.
			_ = db.QueryRow("select @@global.gtid_mode = 'ON', @@global.server_uuid, @@global.gtid_purged, @@global.master_info_repository = 'TABLE'").Scan(&instance.SupportsOracleGTID, &instance.ServerUUID, &instance.GtidPurged, &masterInfoRepositoryOnTable)
			if masterInfoRepositoryOnTable {
				_ = db.QueryRow("select count(*) > 0 and MAX(User_name) != '' from mysql.slave_master_info").Scan(&instance.ReplicationCredentialsAvailable)
			}
		}
	}
	{
		var dummy string
		// show global status works just as well with 5.6 & 5.7 (5.7 moves variables to performance_schema)
		err = db.QueryRow("show global status like 'Uptime'").Scan(&dummy, &instance.Uptime)

		if err != nil {
			logReadTopologyInstanceError(instanceKey, "show global status like 'Uptime'", err)

			// We do not "goto Cleanup" here, although it should be the correct flow.
			// Reason is 5.7's new security feature that requires GRANTs on performance_schema.global_variables.
			// There is a wrong decisionmaking in this design and the migration path to 5.7 will be difficult.
			// I don't want orchestrator to put even more burden on this. The 'Uptime' variable is not that important
			// so as to completely fail reading a 5.7 instance.
			// This is supposed to be fixed in 5.7.9
		}
	}
	if resolvedHostname != instance.Key.Hostname {
		UpdateResolvedHostname(instance.Key.Hostname, resolvedHostname)
		instance.Key.Hostname = resolvedHostname
	}
	if instance.Key.Hostname == "" {
		err = fmt.Errorf("ReadTopologyInstance: empty hostname (%+v). Bailing out", *instanceKey)
		goto Cleanup
	}
	if config.Config.DataCenterPattern != "" {
		if pattern, err := regexp.Compile(config.Config.DataCenterPattern); err == nil {
			match := pattern.FindStringSubmatch(instance.Key.Hostname)
			if len(match) != 0 {
				instance.DataCenter = match[1]
			}
		}
		// This can be overriden by later invocation of DetectDataCenterQuery
	}
	if config.Config.PhysicalEnvironmentPattern != "" {
		if pattern, err := regexp.Compile(config.Config.PhysicalEnvironmentPattern); err == nil {
			match := pattern.FindStringSubmatch(instance.Key.Hostname)
			if len(match) != 0 {
				instance.PhysicalEnvironment = match[1]
			}
		}
		// This can be overriden by later invocation of DetectPhysicalEnvironmentQuery
	}

	err = sqlutils.QueryRowsMap(db, "show slave status", func(m sqlutils.RowMap) error {
		instance.HasReplicationCredentials = (m.GetString("Master_User") != "")
		instance.Slave_IO_Running = (m.GetString("Slave_IO_Running") == "Yes")
		if isMaxScale110 {
			// Covering buggy MaxScale 1.1.0
			instance.Slave_IO_Running = instance.Slave_IO_Running && (m.GetString("Slave_IO_State") == "Binlog Dump")
		}
		instance.Slave_SQL_Running = (m.GetString("Slave_SQL_Running") == "Yes")
		instance.ReadBinlogCoordinates.LogFile = m.GetString("Master_Log_File")
		instance.ReadBinlogCoordinates.LogPos = m.GetInt64("Read_Master_Log_Pos")
		instance.ExecBinlogCoordinates.LogFile = m.GetString("Relay_Master_Log_File")
		instance.ExecBinlogCoordinates.LogPos = m.GetInt64("Exec_Master_Log_Pos")
		instance.IsDetached, _, _ = instance.ExecBinlogCoordinates.DetachedCoordinates()
		instance.RelaylogCoordinates.LogFile = m.GetString("Relay_Log_File")
		instance.RelaylogCoordinates.LogPos = m.GetInt64("Relay_Log_Pos")
		instance.RelaylogCoordinates.Type = RelayLog
		instance.LastSQLError = m.GetString("Last_SQL_Error")
		instance.LastIOError = m.GetString("Last_IO_Error")
		instance.SQLDelay = m.GetUintD("SQL_Delay", 0)
		instance.UsingOracleGTID = (m.GetIntD("Auto_Position", 0) == 1)
		instance.ExecutedGtidSet = m.GetStringD("Executed_Gtid_Set", "")
		instance.UsingMariaDBGTID = (m.GetStringD("Using_Gtid", "No") != "No")
		instance.HasReplicationFilters = ((m.GetStringD("Replicate_Do_DB", "") != "") || (m.GetStringD("Replicate_Ignore_DB", "") != "") || (m.GetStringD("Replicate_Do_Table", "") != "") || (m.GetStringD("Replicate_Ignore_Table", "") != "") || (m.GetStringD("Replicate_Wild_Do_Table", "") != "") || (m.GetStringD("Replicate_Wild_Ignore_Table", "") != ""))

		masterHostname := m.GetString("Master_Host")
		if isMaxScale110 {
			// Buggy buggy maxscale 1.1.0. Reported Master_Host can be corrupted.
			// Therefore we (currently) take @@hostname (which is masquarading as master host anyhow)
			masterHostname = maxScaleMasterHostname
		}
		masterKey, err := NewInstanceKeyFromStrings(masterHostname, m.GetString("Master_Port"))
		if err != nil {
			logReadTopologyInstanceError(instanceKey, "NewInstanceKeyFromStrings", err)
		}
		masterKey.Hostname, resolveErr = ResolveHostname(masterKey.Hostname)
		if resolveErr != nil {
			logReadTopologyInstanceError(instanceKey, fmt.Sprintf("ResolveHostname(%q)", masterKey.Hostname), resolveErr)
		}
		instance.MasterKey = *masterKey
		instance.IsDetachedMaster = instance.MasterKey.IsDetached()
		instance.SecondsBehindMaster = m.GetNullInt64("Seconds_Behind_Master")
		if instance.SecondsBehindMaster.Valid && instance.SecondsBehindMaster.Int64 < 0 {
			log.Warningf("Host: %+v, instance.SecondsBehindMaster < 0 [%+v], correcting to 0", instanceKey, instance.SecondsBehindMaster.Int64)
			instance.SecondsBehindMaster.Int64 = 0
		}
		// And until told otherwise:
		instance.SlaveLagSeconds = instance.SecondsBehindMaster

		instance.AllowTLS = (m.GetString("Master_SSL_Allowed") == "Yes")
		// Not breaking the flow even on error
		slaveStatusFound = true
		return nil
	})
	if err != nil {
		goto Cleanup
	}
	if isMaxScale && !slaveStatusFound {
		err = fmt.Errorf("No 'SHOW SLAVE STATUS' output found for a MaxScale instance: %+v", instanceKey)
		goto Cleanup
	}

	if instance.LogBinEnabled {
		err = sqlutils.QueryRowsMap(db, "show master status", func(m sqlutils.RowMap) error {
			var err error
			instance.SelfBinlogCoordinates.LogFile = m.GetString("File")
			instance.SelfBinlogCoordinates.LogPos = m.GetInt64("Position")
			return err
		})
		if err != nil {
			goto Cleanup
		}
	}

	instanceFound = true

	// -------------------------------------------------------------------------
	// Anything after this point does not affect the fact the instance is found.
	// No `goto Cleanup` after this point.
	// -------------------------------------------------------------------------

	// Get slaves, either by SHOW SLAVE HOSTS or via PROCESSLIST
	// MaxScale does not support PROCESSLIST, so SHOW SLAVE HOSTS is the only option
	if config.Config.DiscoverByShowSlaveHosts || isMaxScale {
		err := sqlutils.QueryRowsMap(db, `show slave hosts`,
			func(m sqlutils.RowMap) error {
				// MaxScale 1.1 may trigger an error with this command, but
				// also we may see issues if anything on the MySQL server locks up.
				// Consequently it's important to validate the values received look
				// good prior to calling ResolveHostname()
				host := m.GetString("Host")
				port := m.GetString("Port")
				if host == "" || port == "" {
					if isMaxScale110 && host == "" && port == "0" {
						// MaxScale 1.1.0 reports a bad response sometimes so ignore it.
						return nil
					}
					// otherwise report the error to the caller
					return fmt.Errorf("ReadTopologyInstance(%+v) 'show slave hosts' returned row with <host,port>: <%v,%v>", instanceKey, host, port)
				}
				// Note: NewInstanceKeyFromStrings calls ResolveHostname() implicitly
				slaveKey, err := NewInstanceKeyFromStrings(host, port)
				if err == nil && slaveKey.IsValid() {
					instance.AddSlaveKey(slaveKey)
					foundByShowSlaveHosts = true
				}
				return err
			})

		logReadTopologyInstanceError(instanceKey, "show slave hosts", err)
	}
	if !foundByShowSlaveHosts && !isMaxScale {
		// Either not configured to read SHOW SLAVE HOSTS or nothing was there.
		// Discover by processlist
		err := sqlutils.QueryRowsMap(db, `
        	select
        		substring_index(host, ':', 1) as slave_hostname
        	from
        		information_schema.processlist
        	where
        		command='Binlog Dump'
        		or command='Binlog Dump GTID'
        		`,
			func(m sqlutils.RowMap) error {
				cname, resolveErr := ResolveHostname(m.GetString("slave_hostname"))
				if resolveErr != nil {
					logReadTopologyInstanceError(instanceKey, "ResolveHostname: processlist", resolveErr)
				}
				slaveKey := InstanceKey{Hostname: cname, Port: instance.Key.Port}
				instance.AddSlaveKey(&slaveKey)
				return err
			})

		logReadTopologyInstanceError(instanceKey, "processlist", err)
	}

	if config.Config.ReadLongRunningQueries && !isMaxScale {
		// Get long running processes
		err := sqlutils.QueryRowsMap(db, `
				  select
				    id,
				    user,
				    host,
				    db,
				    command,
				    time,
				    state,
				    left(processlist.info, 1024) as info,
				    now() - interval time second as started_at
				  from
				    information_schema.processlist
				  where
				    time > 60
				    and command != 'Sleep'
				    and id != connection_id()
				    and user != 'system user'
				    and command != 'Binlog dump'
				    and command != 'Binlog Dump GTID'
				    and user != 'event_scheduler'
				  order by
				    time desc
        		`,
			func(m sqlutils.RowMap) error {
				process := Process{}
				process.Id = m.GetInt64("id")
				process.User = m.GetString("user")
				process.Host = m.GetString("host")
				process.Db = m.GetString("db")
				process.Command = m.GetString("command")
				process.Time = m.GetInt64("time")
				process.State = m.GetString("state")
				process.Info = m.GetString("info")
				process.StartedAt = m.GetString("started_at")

				longRunningProcesses = append(longRunningProcesses, process)
				return nil
			})

		logReadTopologyInstanceError(instanceKey, "processlist, long queries", err)
	}

	instance.UsingPseudoGTID = false
	if config.Config.DetectPseudoGTIDQuery != "" && !isMaxScale {
		if resultData, err := sqlutils.QueryResultData(db, config.Config.DetectPseudoGTIDQuery); err == nil {
			if len(resultData) > 0 {
				if len(resultData[0]) > 0 {
					if resultData[0][0].Valid && resultData[0][0].String == "1" {
						instance.UsingPseudoGTID = true
					}
				}
			}
		} else {
			logReadTopologyInstanceError(instanceKey, "DetectPseudoGTIDQuery", err)
		}
	}

	if config.Config.SlaveLagQuery != "" && !isMaxScale {
		if err := db.QueryRow(config.Config.SlaveLagQuery).Scan(&instance.SlaveLagSeconds); err == nil {
			if instance.SlaveLagSeconds.Valid && instance.SlaveLagSeconds.Int64 < 0 {
				log.Warningf("Host: %+v, instance.SlaveLagSeconds < 0 [%+v], correcting to 0", instanceKey, instance.SlaveLagSeconds.Int64)
				instance.SlaveLagSeconds.Int64 = 0
			}
		} else {
			instance.SlaveLagSeconds = instance.SecondsBehindMaster
			logReadTopologyInstanceError(instanceKey, "SlaveLagQuery", err)
		}
	}

	if config.Config.DetectDataCenterQuery != "" && !isMaxScale {
		err := db.QueryRow(config.Config.DetectDataCenterQuery).Scan(&instance.DataCenter)
		logReadTopologyInstanceError(instanceKey, "DetectDataCenterQuery", err)
	}

	if config.Config.DetectPhysicalEnvironmentQuery != "" && !isMaxScale {
		err := db.QueryRow(config.Config.DetectPhysicalEnvironmentQuery).Scan(&instance.PhysicalEnvironment)
		logReadTopologyInstanceError(instanceKey, "DetectPhysicalEnvironmentQuery", err)
	}

	if config.Config.DetectInstanceAliasQuery != "" && !isMaxScale {
		err := db.QueryRow(config.Config.DetectInstanceAliasQuery).Scan(&instance.InstanceAlias)
		logReadTopologyInstanceError(instanceKey, "DetectInstanceAliasQuery", err)
	}

	if config.Config.DetectSemiSyncEnforcedQuery != "" && !isMaxScale {
		err := db.QueryRow(config.Config.DetectSemiSyncEnforcedQuery).Scan(&instance.SemiSyncEnforced)
		logReadTopologyInstanceError(instanceKey, "DetectSemiSyncEnforcedQuery", err)
	}

	{
		err = ReadInstanceClusterAttributes(instance)
		logReadTopologyInstanceError(instanceKey, "ReadInstanceClusterAttributes", err)
	}

	// First read the current PromotionRule from candidate_database_instance.
	{
		err = ReadInstancePromotionRule(instance)
		logReadTopologyInstanceError(instanceKey, "ReadInstanceClusterAttributes", err)
	}
	// Then check if the instance wants to set a different PromotionRule.
	// We'll set it here on their behalf so there's no race between the first
	// time an instance is discovered, and setting a rule like "must_not".
	if config.Config.DetectPromotionRuleQuery != "" && !isMaxScale {
		var value string
		err := db.QueryRow(config.Config.DetectPromotionRuleQuery).Scan(&value)
		logReadTopologyInstanceError(instanceKey, "DetectPromotionRuleQuery", err)
		promotionRule, err := ParseCandidatePromotionRule(value)
		logReadTopologyInstanceError(instanceKey, "ParseCandidatePromotionRule", err)
		if err == nil {
			// We need to update candidate_database_instance.
			// We register the rule even if it hasn't changed,
			// to bump the last_suggested time.
			instance.PromotionRule = promotionRule
			err = RegisterCandidateInstance(instanceKey, promotionRule)
			logReadTopologyInstanceError(instanceKey, "RegisterCandidateInstance", err)
		}
	}

	if instance.ReplicationDepth == 0 && config.Config.DetectClusterAliasQuery != "" && !isMaxScale {
		// Only need to do on masters
		clusterAlias := ""
		err := db.QueryRow(config.Config.DetectClusterAliasQuery).Scan(&clusterAlias)
		if err != nil {
			clusterAlias = ""
			logReadTopologyInstanceError(instanceKey, "DetectClusterAliasQuery", err)
		}
		instance.SuggestedClusterAlias = clusterAlias
	}
	if instance.ReplicationDepth == 0 && config.Config.DetectClusterDomainQuery != "" && !isMaxScale {
		// Only need to do on masters
		domainName := ""
		if err := db.QueryRow(config.Config.DetectClusterDomainQuery).Scan(&domainName); err != nil {
			domainName = ""
			logReadTopologyInstanceError(instanceKey, "DetectClusterDomainQuery", err)
		}
		if domainName != "" {
			err := WriteClusterDomainName(instance.ClusterName, domainName)
			logReadTopologyInstanceError(instanceKey, "WriteClusterDomainName", err)
		}
	}
	discoverLatency.Stop("instanceLatency")

Cleanup:
	readTopologyInstanceCounter.Inc(1)
	logReadTopologyInstanceError(instanceKey, "Cleanup", err)
	if instanceFound {
		instance.IsLastCheckValid = true
		instance.IsRecentlyChecked = true
		instance.IsUpToDate = true
<<<<<<< HEAD
		enqueueInstanceWrite(instance, instanceFound, err)
		discoverLatency.Start("backendLatency")
=======
		if bufferWrites {
			enqueueInstanceWrite(instance, instanceFound, err)
		} else {
			writeInstance(instance, instanceFound, err)
		}
>>>>>>> 793390ab
		WriteLongRunningProcesses(&instance.Key, longRunningProcesses)
		discoverLatency.Stop("backendLatency")
		return instance, nil
	}

	// Something is wrong, could be network-wise. Record that we
	// tried to check the instance. last_attempted_check is also
	// updated on success by writeInstance.
	discoverLatency.Start("backendLatency")
	_ = UpdateInstanceLastAttemptedCheck(instanceKey)
	_ = UpdateInstanceLastChecked(&instance.Key)
	discoverLatency.Stop("backendLatency")
	return nil, fmt.Errorf("Failed ReadTopologyInstance")
}

// ReadInstanceClusterAttributes will return the cluster name for a given instance by looking at its master
// and getting it from there.
// It is a non-recursive function and so-called-recursion is performed upon periodic reading of
// instances.
func ReadInstanceClusterAttributes(instance *Instance) (err error) {
	if config.Config.DatabaselessMode__experimental {
		return nil
	}

	var masterMasterKey InstanceKey
	var masterClusterName string
	var masterReplicationDepth uint
	masterDataFound := false

	// Read the cluster_name of the _master_ of our instance, derive it from there.
	query := `
			select
					cluster_name,
					replication_depth,
					master_host,
					master_port
				from database_instance
				where hostname=? and port=?
	`
	args := sqlutils.Args(instance.MasterKey.Hostname, instance.MasterKey.Port)

	err = db.QueryOrchestrator(query, args, func(m sqlutils.RowMap) error {
		masterClusterName = m.GetString("cluster_name")
		masterReplicationDepth = m.GetUint("replication_depth")
		masterMasterKey.Hostname = m.GetString("master_host")
		masterMasterKey.Port = m.GetInt("master_port")
		masterDataFound = true
		return nil
	})
	if err != nil {
		return log.Errore(err)
	}

	var replicationDepth uint = 0
	var clusterName string
	if masterDataFound {
		replicationDepth = masterReplicationDepth + 1
		clusterName = masterClusterName
	}
	clusterNameByInstanceKey := instance.Key.StringCode()
	if clusterName == "" {
		// Nothing from master; we set it to be named after the instance itself
		clusterName = clusterNameByInstanceKey
	}

	isCoMaster := false
	if masterMasterKey.Equals(&instance.Key) {
		// co-master calls for special case, in fear of the infinite loop
		isCoMaster = true
		clusterNameByCoMasterKey := instance.MasterKey.StringCode()
		if clusterName != clusterNameByInstanceKey && clusterName != clusterNameByCoMasterKey {
			// Can be caused by a co-master topology failover
			log.Errorf("ReadInstanceClusterAttributes: in co-master topology %s is not in (%s, %s). Forcing it to become one of them", clusterName, clusterNameByInstanceKey, clusterNameByCoMasterKey)
			clusterName = math.TernaryString(instance.Key.SmallerThan(&instance.MasterKey), clusterNameByInstanceKey, clusterNameByCoMasterKey)
		}
		if clusterName == clusterNameByInstanceKey {
			// circular replication. Avoid infinite ++ on replicationDepth
			replicationDepth = 0
		} // While the other stays "1"
	}
	instance.ClusterName = clusterName
	instance.ReplicationDepth = replicationDepth
	instance.IsCoMaster = isCoMaster
	return nil
}

func ReadInstancePromotionRule(instance *Instance) (err error) {
	if config.Config.DatabaselessMode__experimental {
		return nil
	}

	var promotionRule CandidatePromotionRule = NeutralPromoteRule
	// Read the cluster_name of the _master_ of our instance, derive it from there.
	query := `
			select
					ifnull(nullif(promotion_rule, ''), 'neutral') as promotion_rule
				from candidate_database_instance
				where hostname=? and port=?
	`
	args := sqlutils.Args(instance.Key.Hostname, instance.Key.Port)

	err = db.QueryOrchestrator(query, args, func(m sqlutils.RowMap) error {
		promotionRule = CandidatePromotionRule(m.GetString("promotion_rule"))
		return nil
	})
	instance.PromotionRule = promotionRule
	return log.Errore(err)
}

// readInstanceRow reads a single instance row from the orchestrator backend database.
func readInstanceRow(m sqlutils.RowMap) *Instance {
	instance := NewInstance()

	instance.Key.Hostname = m.GetString("hostname")
	instance.Key.Port = m.GetInt("port")
	instance.Uptime = m.GetUint("uptime")
	instance.ServerID = m.GetUint("server_id")
	instance.ServerUUID = m.GetString("server_uuid")
	instance.Version = m.GetString("version")
	instance.ReadOnly = m.GetBool("read_only")
	instance.Binlog_format = m.GetString("binlog_format")
	instance.LogBinEnabled = m.GetBool("log_bin")
	instance.LogSlaveUpdatesEnabled = m.GetBool("log_slave_updates")
	instance.MasterKey.Hostname = m.GetString("master_host")
	instance.MasterKey.Port = m.GetInt("master_port")
	instance.IsDetachedMaster = instance.MasterKey.IsDetached()
	instance.Slave_SQL_Running = m.GetBool("slave_sql_running")
	instance.Slave_IO_Running = m.GetBool("slave_io_running")
	instance.HasReplicationFilters = m.GetBool("has_replication_filters")
	instance.SupportsOracleGTID = m.GetBool("supports_oracle_gtid")
	instance.UsingOracleGTID = m.GetBool("oracle_gtid")
	instance.ExecutedGtidSet = m.GetString("executed_gtid_set")
	instance.GtidPurged = m.GetString("gtid_purged")
	instance.UsingMariaDBGTID = m.GetBool("mariadb_gtid")
	instance.UsingPseudoGTID = m.GetBool("pseudo_gtid")
	instance.SelfBinlogCoordinates.LogFile = m.GetString("binary_log_file")
	instance.SelfBinlogCoordinates.LogPos = m.GetInt64("binary_log_pos")
	instance.ReadBinlogCoordinates.LogFile = m.GetString("master_log_file")
	instance.ReadBinlogCoordinates.LogPos = m.GetInt64("read_master_log_pos")
	instance.ExecBinlogCoordinates.LogFile = m.GetString("relay_master_log_file")
	instance.ExecBinlogCoordinates.LogPos = m.GetInt64("exec_master_log_pos")
	instance.IsDetached, _, _ = instance.ExecBinlogCoordinates.DetachedCoordinates()
	instance.RelaylogCoordinates.LogFile = m.GetString("relay_log_file")
	instance.RelaylogCoordinates.LogPos = m.GetInt64("relay_log_pos")
	instance.RelaylogCoordinates.Type = RelayLog
	instance.LastSQLError = m.GetString("last_sql_error")
	instance.LastIOError = m.GetString("last_io_error")
	instance.SecondsBehindMaster = m.GetNullInt64("seconds_behind_master")
	instance.SlaveLagSeconds = m.GetNullInt64("slave_lag_seconds")
	instance.SQLDelay = m.GetUint("sql_delay")
	slaveHostsJSON := m.GetString("slave_hosts")
	instance.ClusterName = m.GetString("cluster_name")
	instance.SuggestedClusterAlias = m.GetString("suggested_cluster_alias")
	instance.DataCenter = m.GetString("data_center")
	instance.PhysicalEnvironment = m.GetString("physical_environment")
	instance.SemiSyncEnforced = m.GetBool("semi_sync_enforced")
	instance.ReplicationDepth = m.GetUint("replication_depth")
	instance.IsCoMaster = m.GetBool("is_co_master")
	instance.ReplicationCredentialsAvailable = m.GetBool("replication_credentials_available")
	instance.HasReplicationCredentials = m.GetBool("has_replication_credentials")
	instance.IsUpToDate = (m.GetUint("seconds_since_last_checked") <= config.Config.InstancePollSeconds)
	instance.IsRecentlyChecked = (m.GetUint("seconds_since_last_checked") <= config.Config.InstancePollSeconds*5)
	instance.LastSeenTimestamp = m.GetString("last_seen")
	instance.IsLastCheckValid = m.GetBool("is_last_check_valid")
	instance.SecondsSinceLastSeen = m.GetNullInt64("seconds_since_last_seen")
	instance.IsCandidate = m.GetBool("is_candidate")
	instance.PromotionRule = CandidatePromotionRule(m.GetString("promotion_rule"))
	instance.IsDowntimed = m.GetBool("is_downtimed")
	instance.DowntimeReason = m.GetString("downtime_reason")
	instance.DowntimeOwner = m.GetString("downtime_owner")
	instance.DowntimeEndTimestamp = m.GetString("downtime_end_timestamp")
	instance.UnresolvedHostname = m.GetString("unresolved_hostname")
	instance.AllowTLS = m.GetBool("allow_tls")
	instance.InstanceAlias = m.GetString("instance_alias")

	instance.SlaveHosts.ReadJson(slaveHostsJSON)
	return instance
}

// readInstancesByCondition is a generic function to read instances from the backend database
func readInstancesByCondition(condition string, args []interface{}, sort string) ([](*Instance), error) {
	readFunc := func() ([](*Instance), error) {
		instances := [](*Instance){}

		if sort == "" {
			sort = `hostname, port`
		}
		query := fmt.Sprintf(`
		select
			*,
			timestampdiff(second, last_checked, now()) as seconds_since_last_checked,
			(last_checked <= last_seen) is true as is_last_check_valid,
			timestampdiff(second, last_seen, now()) as seconds_since_last_seen,
			candidate_database_instance.last_suggested is not null
				 and candidate_database_instance.promotion_rule in ('must', 'prefer') as is_candidate,
			ifnull(nullif(candidate_database_instance.promotion_rule, ''), 'neutral') as promotion_rule,
			ifnull(unresolved_hostname, '') as unresolved_hostname,
			(
    		database_instance_downtime.downtime_active IS NULL
    		or database_instance_downtime.end_timestamp < NOW()
    	) is false as is_downtimed,
    	ifnull(database_instance_downtime.reason, '') as downtime_reason,
    	ifnull(database_instance_downtime.owner, '') as downtime_owner,
    	ifnull(database_instance_downtime.end_timestamp, '') as downtime_end_timestamp
		from
			database_instance
			left join candidate_database_instance using (hostname, port)
			left join hostname_unresolve using (hostname)
			left join database_instance_downtime using (hostname, port)
		where
			%s
		order by
			%s
			`, condition, sort)

		err := db.QueryOrchestrator(query, args, func(m sqlutils.RowMap) error {
			instance := readInstanceRow(m)
			instances = append(instances, instance)
			return nil
		})
		if err != nil {
			return instances, log.Errore(err)
		}
		err = PopulateInstancesAgents(instances)
		if err != nil {
			return instances, log.Errore(err)
		}
		return instances, err
	}
	instanceReadChan <- true
	instances, err := readFunc()
	<-instanceReadChan
	return instances, err
}

// ReadInstance reads an instance from the orchestrator backend database
func ReadInstance(instanceKey *InstanceKey) (*Instance, bool, error) {
	if config.Config.DatabaselessMode__experimental {
		instance, err := ReadTopologyInstance(instanceKey)
		return instance, (err == nil), err
	}

	condition := `
			hostname = ?
			and port = ?
		`
	instances, err := readInstancesByCondition(condition, sqlutils.Args(instanceKey.Hostname, instanceKey.Port), "")
	// We know there will be at most one (hostname & port are PK)
	// And we expect to find one
	readInstanceCounter.Inc(1)
	if len(instances) == 0 {
		return nil, false, err
	}
	if err != nil {
		return instances[0], false, err
	}
	return instances[0], true, nil
}

// ReadClusterInstances reads all instances of a given cluster
func ReadClusterInstances(clusterName string) ([](*Instance), error) {
	if strings.Index(clusterName, "'") >= 0 {
		return [](*Instance){}, log.Errorf("Invalid cluster name: %s", clusterName)
	}
	condition := `cluster_name = ?`
	return readInstancesByCondition(condition, sqlutils.Args(clusterName), "")
}

// ReadClusterWriteableMaster returns the/a writeable master of this cluster
// Typically, the cluster name indicates the master of the cluster. However, in circular
// master-master replication one master can assume the name of the cluster, and it is
// not guaranteed that it is the writeable one.
func ReadClusterWriteableMaster(clusterName string) ([](*Instance), error) {
	condition := `
		cluster_name = ?
		and read_only = 0
		and (replication_depth = 0 or is_co_master)
	`
	return readInstancesByCondition(condition, sqlutils.Args(clusterName), "replication_depth asc")
}

// ReadWriteableClustersMasters returns writeable masters of all clusters, but only one
// per cluster, in similar logic to ReadClusterWriteableMaster
func ReadWriteableClustersMasters() (instances [](*Instance), err error) {
	condition := `
		read_only = 0
		and (replication_depth = 0 or is_co_master)
	`
	allMasters, err := readInstancesByCondition(condition, sqlutils.Args(), "cluster_name asc, replication_depth asc")
	if err != nil {
		return instances, err
	}
	visitedClusters := make(map[string]bool)
	for _, instance := range allMasters {
		if !visitedClusters[instance.ClusterName] {
			visitedClusters[instance.ClusterName] = true
			instances = append(instances, instance)
		}
	}
	return instances, err
}

// ReadSlaveInstances reads slaves of a given master
func ReadSlaveInstances(masterKey *InstanceKey) ([](*Instance), error) {
	condition := `
			master_host = ?
			and master_port = ?
		`
	return readInstancesByCondition(condition, sqlutils.Args(masterKey.Hostname, masterKey.Port), "")
}

// ReadSlaveInstancesIncludingBinlogServerSubSlaves returns a list of direct slves including any slaves
// of a binlog server replica
func ReadSlaveInstancesIncludingBinlogServerSubSlaves(masterKey *InstanceKey) ([](*Instance), error) {
	slaves, err := ReadSlaveInstances(masterKey)
	if err != nil {
		return slaves, err
	}
	for _, slave := range slaves {
		slave := slave
		if slave.IsBinlogServer() {
			binlogServerSlaves, err := ReadSlaveInstancesIncludingBinlogServerSubSlaves(&slave.Key)
			if err != nil {
				return slaves, err
			}
			slaves = append(slaves, binlogServerSlaves...)
		}
	}
	return slaves, err
}

// ReadBinlogServerSlaveInstances reads direct slaves of a given master that are binlog servers
func ReadBinlogServerSlaveInstances(masterKey *InstanceKey) ([](*Instance), error) {
	condition := `
			master_host = ?
			and master_port = ?
			and binlog_server = 1
		`
	return readInstancesByCondition(condition, sqlutils.Args(masterKey.Hostname, masterKey.Port), "")
}

// ReadUnseenInstances reads all instances which were not recently seen
func ReadUnseenInstances() ([](*Instance), error) {
	condition := `last_seen < last_checked`
	return readInstancesByCondition(condition, sqlutils.Args(), "")
}

// ReadProblemInstances reads all instances with problems
func ReadProblemInstances(clusterName string) ([](*Instance), error) {
	condition := `
			cluster_name LIKE IF(? = '', '%', ?)
			and (
				(last_seen < last_checked)
				or (not ifnull(timestampdiff(second, last_checked, now()) <= ?, false))
				or (not slave_sql_running)
				or (not slave_io_running)
				or (abs(cast(seconds_behind_master as signed) - cast(sql_delay as signed)) > ?)
				or (abs(cast(slave_lag_seconds as signed) - cast(sql_delay as signed)) > ?)
			)
		`

	args := sqlutils.Args(clusterName, clusterName, config.Config.InstancePollSeconds, config.Config.ReasonableReplicationLagSeconds, config.Config.ReasonableReplicationLagSeconds)
	instances, err := readInstancesByCondition(condition, args, "")
	if err != nil {
		return instances, err
	}
	var reportedInstances [](*Instance)
	for _, instance := range instances {
		skip := false
		if instance.IsDowntimed {
			skip = true
		}
		for _, filter := range config.Config.ProblemIgnoreHostnameFilters {
			if matched, _ := regexp.MatchString(filter, instance.Key.Hostname); matched {
				skip = true
			}
		}
		if !skip {
			reportedInstances = append(reportedInstances, instance)
		}
	}
	return reportedInstances, nil
}

// SearchInstances reads all instances qualifying for some searchString
func SearchInstances(searchString string) ([](*Instance), error) {
	searchString = strings.TrimSpace(searchString)
	condition := `
			locate(?, hostname) > 0
			or locate(?, cluster_name) > 0
			or locate(?, version) > 0
			or locate(?, concat(hostname, ':', port)) > 0
			or concat(server_id, '') = ?
			or concat(port, '') = ?
		`
	args := sqlutils.Args(searchString, searchString, searchString, searchString, searchString, searchString)
	return readInstancesByCondition(condition, args, `replication_depth asc, num_slave_hosts desc, cluster_name, hostname, port`)
}

// FindInstances reads all instances whose name matches given pattern
func FindInstances(regexpPattern string) ([](*Instance), error) {
	condition := `hostname rlike ?`
	return readInstancesByCondition(condition, sqlutils.Args(regexpPattern), `replication_depth asc, num_slave_hosts desc, cluster_name, hostname, port`)
}

// FindFuzzyInstances return instances whose names are like the one given (host & port substrings)
// For example, the given `mydb-3:3306` might find `myhosts-mydb301-production.mycompany.com:3306`
func FindFuzzyInstances(fuzzyInstanceKey *InstanceKey) ([](*Instance), error) {
	condition := `
		hostname like concat('%', ?, '%')
		and port = ?
	`
	return readInstancesByCondition(condition, sqlutils.Args(fuzzyInstanceKey.Hostname, fuzzyInstanceKey.Port), `replication_depth asc, num_slave_hosts desc, cluster_name, hostname, port`)
}

// FindClusterNameByFuzzyInstanceKey attempts to find a uniquely identifyable cluster name
// given a fuzze key. It hopes to find instances matching given fuzzy key such that they all
// belong to same cluster
func FindClusterNameByFuzzyInstanceKey(fuzzyInstanceKey *InstanceKey) (string, error) {
	clusterNames := make(map[string]bool)
	instances, err := FindFuzzyInstances(fuzzyInstanceKey)
	if err != nil {
		return "", err
	}
	for _, instance := range instances {
		clusterNames[instance.ClusterName] = true
	}
	if len(clusterNames) == 1 {
		for clusterName := range clusterNames {
			return clusterName, nil
		}
	}
	return "", log.Errorf("findClusterNameByFuzzyInstanceKey: cannot uniquely identify cluster name by %+v", *fuzzyInstanceKey)
}

// ReadFuzzyInstanceKey accepts a fuzzy instance key and expects to return a single, fully qualified,
// known instance key.
func ReadFuzzyInstanceKey(fuzzyInstanceKey *InstanceKey) *InstanceKey {
	if fuzzyInstanceKey == nil {
		return nil
	}
	if fuzzyInstanceKey.Hostname != "" {
		// Fuzzy instance search
		if fuzzyInstances, _ := FindFuzzyInstances(fuzzyInstanceKey); len(fuzzyInstances) == 1 {
			return &(fuzzyInstances[0].Key)
		}
	}
	return nil
}

// ReadFuzzyInstanceKeyIfPossible accepts a fuzzy instance key and hopes to return a single, fully qualified,
// known instance key, or else the original given key
func ReadFuzzyInstanceKeyIfPossible(fuzzyInstanceKey *InstanceKey) *InstanceKey {
	if instanceKey := ReadFuzzyInstanceKey(fuzzyInstanceKey); instanceKey != nil {
		return instanceKey
	}
	return fuzzyInstanceKey
}

// ReadFuzzyInstance accepts a fuzzy instance key and expects to return a single instance.
// Multiple instances matching the fuzzy keys are not allowed.
func ReadFuzzyInstance(fuzzyInstanceKey *InstanceKey) (*Instance, error) {
	if fuzzyInstanceKey == nil {
		return nil, log.Errorf("ReadFuzzyInstance received nil input")
	}
	if fuzzyInstanceKey.Hostname != "" {
		// Fuzzy instance search
		if fuzzyInstances, _ := FindFuzzyInstances(fuzzyInstanceKey); len(fuzzyInstances) == 1 {
			return fuzzyInstances[0], nil
		}
	}
	return nil, log.Errorf("Cannot determine fuzzy instance %+v", *fuzzyInstanceKey)
}

// ReadLostInRecoveryInstances returns all instances (potentially filtered by cluster)
// which are currently indicated as downtimed due to being lost during a topology recovery.
// Keep in mind:
// - instances are only marked as such when config's MasterFailoverLostInstancesDowntimeMinutes > 0
// - The downtime expires at some point
func ReadLostInRecoveryInstances(clusterName string) ([](*Instance), error) {
	condition := `
		ifnull(
			database_instance_downtime.downtime_active = 1
			and database_instance_downtime.end_timestamp > now()
			and database_instance_downtime.reason = ?, false)
		and ? IN ('', cluster_name)
	`
	return readInstancesByCondition(condition, sqlutils.Args(DowntimeLostInRecoveryMessage, clusterName), "cluster_name asc, replication_depth asc")
}

// ReadClusterCandidateInstances reads cluster instances which are also marked as candidates
func ReadClusterCandidateInstances(clusterName string) ([](*Instance), error) {
	condition := `
			cluster_name = ?
			and (hostname, port) in (
				select hostname, port
					from candidate_database_instance
					where promotion_rule in ('must', 'prefer')
			)
			`
	return readInstancesByCondition(condition, sqlutils.Args(clusterName), "")
}

// filterOSCInstances will filter the given list such that only slaves fit for OSC control remain.
func filterOSCInstances(instances [](*Instance)) [](*Instance) {
	result := [](*Instance){}
	for _, instance := range instances {
		skipThisHost := false
		for _, filter := range config.Config.OSCIgnoreHostnameFilters {
			if matched, _ := regexp.MatchString(filter, instance.Key.Hostname); matched {
				skipThisHost = true
			}
		}
		if instance.IsBinlogServer() {
			skipThisHost = true
		}

		if !instance.IsLastCheckValid {
			skipThisHost = true
		}
		if !skipThisHost {
			result = append(result, instance)
		}
	}
	return result
}

// GetClusterOSCSlaves returns a heuristic list of slaves which are fit as controll slaves for an OSC operation.
// These would be intermediate masters
func GetClusterOSCSlaves(clusterName string) ([](*Instance), error) {
	intermediateMasters := [](*Instance){}
	result := [](*Instance){}
	var err error
	if strings.Index(clusterName, "'") >= 0 {
		return [](*Instance){}, log.Errorf("Invalid cluster name: %s", clusterName)
	}
	{
		// Pick up to two busiest IMs
		condition := `
			replication_depth = 1
			and num_slave_hosts > 0
			and cluster_name = ?
		`
		intermediateMasters, err = readInstancesByCondition(condition, sqlutils.Args(clusterName), "")
		if err != nil {
			return result, err
		}
		sort.Sort(sort.Reverse(InstancesByCountSlaveHosts(intermediateMasters)))
		intermediateMasters = filterOSCInstances(intermediateMasters)
		intermediateMasters = intermediateMasters[0:math.MinInt(2, len(intermediateMasters))]
		result = append(result, intermediateMasters...)
	}
	{
		// Get 2 slaves of found IMs, if possible
		if len(intermediateMasters) == 1 {
			// Pick 2 slaves for this IM
			slaves, err := ReadSlaveInstances(&(intermediateMasters[0].Key))
			if err != nil {
				return result, err
			}
			sort.Sort(sort.Reverse(InstancesByCountSlaveHosts(slaves)))
			slaves = filterOSCInstances(slaves)
			slaves = slaves[0:math.MinInt(2, len(slaves))]
			result = append(result, slaves...)

		}
		if len(intermediateMasters) == 2 {
			// Pick one slave from each IM (should be possible)
			for _, im := range intermediateMasters {
				slaves, err := ReadSlaveInstances(&im.Key)
				if err != nil {
					return result, err
				}
				sort.Sort(sort.Reverse(InstancesByCountSlaveHosts(slaves)))
				slaves = filterOSCInstances(slaves)
				if len(slaves) > 0 {
					result = append(result, slaves[0])
				}
			}
		}
	}
	{
		// Get 2 3rd tier slaves, if possible
		condition := `
			replication_depth = 3
			and cluster_name = ?
		`
		slaves, err := readInstancesByCondition(condition, sqlutils.Args(clusterName), "")
		if err != nil {
			return result, err
		}
		sort.Sort(sort.Reverse(InstancesByCountSlaveHosts(slaves)))
		slaves = filterOSCInstances(slaves)
		slaves = slaves[0:math.MinInt(2, len(slaves))]
		result = append(result, slaves...)
	}
	{
		// Get 2 1st tier leaf slaves, if possible
		condition := `
			replication_depth = 1
			and num_slave_hosts = 0
			and cluster_name = ?
		`
		slaves, err := readInstancesByCondition(condition, sqlutils.Args(clusterName), "")
		if err != nil {
			return result, err
		}
		slaves = filterOSCInstances(slaves)
		slaves = slaves[0:math.MinInt(2, len(slaves))]
		result = append(result, slaves...)
	}

	return result, nil
}

// GetClusterGhostSlaves returns a list of replicas that can serve as the connected servers
// for a [gh-ost](https://github.com/github/gh-ost) operation. A gh-ost operation prefers to talk
// to a RBR replica that has no children.
func GetClusterGhostSlaves(clusterName string) (result [](*Instance), err error) {
	condition := `
			replication_depth > 0
			and binlog_format = 'ROW'
			and cluster_name = ?
		`
	instances, err := readInstancesByCondition(condition, sqlutils.Args(clusterName), "num_slave_hosts asc")
	if err != nil {
		return result, err
	}

	for _, instance := range instances {
		skipThisHost := false
		if instance.IsBinlogServer() {
			skipThisHost = true
		}
		if !instance.IsLastCheckValid {
			skipThisHost = true
		}
		if !instance.LogBinEnabled {
			skipThisHost = true
		}
		if !instance.LogSlaveUpdatesEnabled {
			skipThisHost = true
		}
		if !skipThisHost {
			result = append(result, instance)
		}
	}

	return result, err
}

// GetInstancesMaxLag returns the maximum lag in a set of instances
func GetInstancesMaxLag(instances [](*Instance)) (maxLag int64, err error) {
	if len(instances) == 0 {
		return 0, log.Errorf("No instances found in GetInstancesMaxLag")
	}
	for _, clusterInstance := range instances {
		if clusterInstance.SlaveLagSeconds.Valid && clusterInstance.SlaveLagSeconds.Int64 > maxLag {
			maxLag = clusterInstance.SlaveLagSeconds.Int64
		}
	}
	return maxLag, nil
}

// GetClusterHeuristicLag returns a heuristic lag for a cluster, based on its OSC slaves
func GetClusterHeuristicLag(clusterName string) (int64, error) {
	instances, err := GetClusterOSCSlaves(clusterName)
	if err != nil {
		return 0, err
	}
	return GetInstancesMaxLag(instances)
}

// GetHeuristicClusterPoolInstances returns instances of a cluster which are also pooled. If `pool` argument
// is empty, all pools are considered, otherwise, only instances of given pool are considered.
func GetHeuristicClusterPoolInstances(clusterName string, pool string) (result [](*Instance), err error) {
	instances, err := ReadClusterInstances(clusterName)
	if err != nil {
		return result, err
	}

	pooledInstanceKeys := NewInstanceKeyMap()
	clusterPoolInstances, err := ReadClusterPoolInstances(clusterName, pool)
	if err != nil {
		return result, err
	}
	for _, clusterPoolInstance := range clusterPoolInstances {
		pooledInstanceKeys.AddKey(InstanceKey{Hostname: clusterPoolInstance.Hostname, Port: clusterPoolInstance.Port})
	}

	for _, instance := range instances {
		skipThisHost := false
		if instance.IsBinlogServer() {
			skipThisHost = true
		}
		if !instance.IsLastCheckValid {
			skipThisHost = true
		}
		if !pooledInstanceKeys.HasKey(instance.Key) {
			skipThisHost = true
		}
		if !skipThisHost {
			result = append(result, instance)
		}
	}

	return result, err
}

// GetHeuristicClusterPoolInstancesLag returns a heuristic lag for the instances participating
// in a cluster pool (or all the cluster's pools)
func GetHeuristicClusterPoolInstancesLag(clusterName string, pool string) (int64, error) {
	instances, err := GetHeuristicClusterPoolInstances(clusterName, pool)
	if err != nil {
		return 0, err
	}
	return GetInstancesMaxLag(instances)
}

// updateInstanceClusterName
func updateInstanceClusterName(instance *Instance) error {
	writeFunc := func() error {
		_, err := db.ExecOrchestrator(`
			update
				database_instance
			set
				cluster_name=?
			where
				hostname=? and port=?
        	`, instance.ClusterName, instance.Key.Hostname, instance.Key.Port,
		)
		if err != nil {
			return log.Errore(err)
		}
		AuditOperation("update-cluster-name", &instance.Key, fmt.Sprintf("set to %s", instance.ClusterName))
		return nil
	}
	return ExecDBWriteFunc(writeFunc)
}

// ReviewUnseenInstances reviews instances that have not been seen (suposedly dead) and updates some of their data
func ReviewUnseenInstances() error {
	instances, err := ReadUnseenInstances()
	if err != nil {
		return log.Errore(err)
	}
	operations := 0
	for _, instance := range instances {
		instance := instance

		masterHostname, err := ResolveHostname(instance.MasterKey.Hostname)
		if err != nil {
			log.Errore(err)
			continue
		}
		instance.MasterKey.Hostname = masterHostname
		savedClusterName := instance.ClusterName

		if err := ReadInstanceClusterAttributes(instance); err != nil {
			log.Errore(err)
		} else if instance.ClusterName != savedClusterName {
			updateInstanceClusterName(instance)
			operations++
		}
	}

	AuditOperation("review-unseen-instances", nil, fmt.Sprintf("Operations: %d", operations))
	return err
}

// readUnseenMasterKeys will read list of masters that have never been seen, and yet whose slaves
// seem to be replicating.
func readUnseenMasterKeys() ([]InstanceKey, error) {
	res := []InstanceKey{}

	err := db.QueryOrchestratorRowsMap(`
			SELECT DISTINCT
			    slave_instance.master_host, slave_instance.master_port
			FROM
			    database_instance slave_instance
			        LEFT JOIN
			    hostname_resolve ON (slave_instance.master_host = hostname_resolve.hostname)
			        LEFT JOIN
			    database_instance master_instance ON (
			    	COALESCE(hostname_resolve.resolved_hostname, slave_instance.master_host) = master_instance.hostname
			    	and slave_instance.master_port = master_instance.port)
			WHERE
			    master_instance.last_checked IS NULL
			    and slave_instance.master_host != ''
			    and slave_instance.master_host != '_'
			    and slave_instance.master_port > 0
			    and slave_instance.slave_io_running = 1
			`, func(m sqlutils.RowMap) error {
		instanceKey, _ := NewInstanceKeyFromStrings(m.GetString("master_host"), m.GetString("master_port"))
		// we ignore the error. It can be expected that we are unable to resolve the hostname.
		// Maybe that's how we got here in the first place!
		res = append(res, *instanceKey)

		return nil
	})
	if err != nil {
		return res, log.Errore(err)
	}

	return res, nil
}

// InjectUnseenMasters will review masters of instances that are known to be replicating, yet which are not listed
// in database_instance. Since their slaves are listed as replicating, we can assume that such masters actually do
// exist: we shall therefore inject them with minimal details into the database_instance table.
func InjectUnseenMasters() error {

	unseenMasterKeys, err := readUnseenMasterKeys()
	if err != nil {
		return err
	}

	operations := 0
	for _, masterKey := range unseenMasterKeys {
		masterKey := masterKey
		clusterName := masterKey.StringCode()
		// minimal details:
		instance := Instance{Key: masterKey, Version: "Unknown", ClusterName: clusterName}
		if err := writeInstance(&instance, false, nil); err == nil {
			operations++
		}
	}

	AuditOperation("inject-unseen-masters", nil, fmt.Sprintf("Operations: %d", operations))
	return err
}

// ForgetUnseenInstancesDifferentlyResolved will purge instances which are invalid, and whose hostname
// appears on the hostname_resolved table; this means some time in the past their hostname was unresovled, and now
// resovled to a different value; the old hostname is never accessed anymore and the old entry should be removed.
func ForgetUnseenInstancesDifferentlyResolved() error {
	sqlResult, err := db.ExecOrchestrator(`
		DELETE FROM
			database_instance
		USING
		    hostname_resolve
		    JOIN database_instance ON (hostname_resolve.hostname = database_instance.hostname)
		WHERE
		    hostname_resolve.hostname != hostname_resolve.resolved_hostname
		    AND (last_checked <= last_seen) IS NOT TRUE
		`,
	)
	if err != nil {
		return log.Errore(err)
	}
	rows, err := sqlResult.RowsAffected()
	if err != nil {
		return log.Errore(err)
	}
	AuditOperation("forget-unseen-differently-resolved", nil, fmt.Sprintf("Forgotten instances: %d", rows))
	return err
}

// readUnknownMasterHostnameResolves will figure out the resolved hostnames of master-hosts which cannot be found.
// It uses the hostname_resolve_history table to heuristically guess the correct hostname (based on "this was the
// last time we saw this hostname and it resolves into THAT")
func readUnknownMasterHostnameResolves() (map[string]string, error) {
	res := make(map[string]string)
	err := db.QueryOrchestratorRowsMap(`
			SELECT DISTINCT
			    slave_instance.master_host, hostname_resolve_history.resolved_hostname
			FROM
			    database_instance slave_instance
			LEFT JOIN hostname_resolve ON (slave_instance.master_host = hostname_resolve.hostname)
			LEFT JOIN database_instance master_instance ON (
			    COALESCE(hostname_resolve.resolved_hostname, slave_instance.master_host) = master_instance.hostname
			    and slave_instance.master_port = master_instance.port
			) LEFT JOIN hostname_resolve_history ON (slave_instance.master_host = hostname_resolve_history.hostname)
			WHERE
			    master_instance.last_checked IS NULL
			    and slave_instance.master_host != ''
			    and slave_instance.master_host != '_'
			    and slave_instance.master_port > 0
			`, func(m sqlutils.RowMap) error {
		res[m.GetString("master_host")] = m.GetString("resolved_hostname")
		return nil
	})
	if err != nil {
		return res, log.Errore(err)
	}

	return res, nil
}

// ResolveUnknownMasterHostnameResolves fixes missing hostname resolves based on hostname_resolve_history
// The use case is slaves replicating from some unknown-hostname which cannot be otherwise found. This could
// happen due to an expire unresolve together with clearing up of hostname cache.
func ResolveUnknownMasterHostnameResolves() error {

	hostnameResolves, err := readUnknownMasterHostnameResolves()
	if err != nil {
		return err
	}
	for hostname, resolvedHostname := range hostnameResolves {
		UpdateResolvedHostname(hostname, resolvedHostname)
	}

	AuditOperation("resolve-unknown-masters", nil, fmt.Sprintf("Num resolved hostnames: %d", len(hostnameResolves)))
	return err
}

// ReadCountMySQLSnapshots is a utility method to return registered number of snapshots for a given list of hosts
func ReadCountMySQLSnapshots(hostnames []string) (map[string]int, error) {
	res := make(map[string]int)
	if !config.Config.ServeAgentsHttp {
		return res, nil
	}
	query := fmt.Sprintf(`
		select
			hostname,
			count_mysql_snapshots
		from
			host_agent
		where
			hostname in (%s)
		order by
			hostname
		`, sqlutils.InClauseStringValues(hostnames))

	err := db.QueryOrchestratorRowsMap(query, func(m sqlutils.RowMap) error {
		res[m.GetString("hostname")] = m.GetInt("count_mysql_snapshots")
		return nil
	})

	if err != nil {
		log.Errore(err)
	}
	return res, err
}

// PopulateInstancesAgents will fill in extra data acquired from agents for given instances
// At current this is the number of snapshots.
// This isn't too pretty; it's a push-into-instance-data-that-belongs-to-agent thing.
// Originally the need was to visually present the number of snapshots per host on the web/cluster page, which
// indeed proves to be useful in our experience.
func PopulateInstancesAgents(instances [](*Instance)) error {
	if len(instances) == 0 {
		return nil
	}
	hostnames := []string{}
	for _, instance := range instances {
		hostnames = append(hostnames, instance.Key.Hostname)
	}
	agentsCountMySQLSnapshots, err := ReadCountMySQLSnapshots(hostnames)
	if err != nil {
		return err
	}
	for _, instance := range instances {
		if count, ok := agentsCountMySQLSnapshots[instance.Key.Hostname]; ok {
			instance.CountMySQLSnapshots = count
		}
	}

	return nil
}

func GetClusterName(instanceKey *InstanceKey) (clusterName string, err error) {
	if clusterName, found := instanceKeyInformativeClusterName.Get(instanceKey.StringCode()); found {
		return clusterName.(string), nil
	}
	query := `
		select
			ifnull(max(cluster_name), '') as cluster_name
		from
			database_instance
		where
			hostname = ?
			and port = ?
			`
	err = db.QueryOrchestrator(query, sqlutils.Args(instanceKey.Hostname, instanceKey.Port), func(m sqlutils.RowMap) error {
		clusterName = m.GetString("cluster_name")
		instanceKeyInformativeClusterName.Set(instanceKey.StringCode(), clusterName, cache.DefaultExpiration)
		return nil
	})

	return clusterName, log.Errore(err)
}

// ReadClusters reads names of all known clusters
func ReadClusters() (clusterNames []string, err error) {
	clusters, err := ReadClustersInfo("")
	if err != nil {
		return clusterNames, err
	}
	for _, clusterInfo := range clusters {
		clusterNames = append(clusterNames, clusterInfo.ClusterName)
	}
	return clusterNames, nil
}

// ReadClusterInfo reads some info about a given cluster
func ReadClusterInfo(clusterName string) (*ClusterInfo, error) {
	clusters, err := ReadClustersInfo(clusterName)
	if err != nil {
		return &ClusterInfo{}, err
	}
	if len(clusters) != 1 {
		return &ClusterInfo{}, fmt.Errorf("No cluster info found for %s", clusterName)
	}
	return &(clusters[0]), nil
}

// ReadClustersInfo reads names of all known clusters and some aggregated info
func ReadClustersInfo(clusterName string) ([]ClusterInfo, error) {
	clusters := []ClusterInfo{}

	whereClause := ""
	args := sqlutils.Args()
	if clusterName != "" {
		whereClause = `where cluster_name = ?`
		args = append(args, clusterName)
	}
	query := fmt.Sprintf(`
		select
			cluster_name,
			count(*) as count_instances,
			ifnull(min(alias), cluster_name) as alias,
			ifnull(min(domain_name), '') as domain_name
		from
			database_instance
			left join cluster_alias using (cluster_name)
			left join cluster_domain_name using (cluster_name)
		%s
		group by
			cluster_name`, whereClause)

	err := db.QueryOrchestrator(query, args, func(m sqlutils.RowMap) error {
		clusterInfo := ClusterInfo{
			ClusterName:    m.GetString("cluster_name"),
			CountInstances: m.GetUint("count_instances"),
			ClusterAlias:   m.GetString("alias"),
			ClusterDomain:  m.GetString("domain_name"),
		}
		clusterInfo.ApplyClusterAlias()
		clusterInfo.ReadRecoveryInfo()

		clusters = append(clusters, clusterInfo)
		return nil
	})

	return clusters, err
}

// HeuristicallyApplyClusterDomainInstanceAttribute writes down the cluster-domain
// to master-hostname as a general attribute, by reading current topology and **trusting** it to be correct
func HeuristicallyApplyClusterDomainInstanceAttribute(clusterName string) (instanceKey *InstanceKey, err error) {
	clusterInfo, err := ReadClusterInfo(clusterName)
	if err != nil {
		return nil, err
	}

	if clusterInfo.ClusterDomain == "" {
		return nil, fmt.Errorf("Cannot find domain name for cluster %+v", clusterName)
	}

	masters, err := ReadClusterWriteableMaster(clusterName)
	if err != nil {
		return nil, err
	}
	if len(masters) != 1 {
		return nil, fmt.Errorf("Found %+v potential master for cluster %+v", len(masters), clusterName)
	}
	instanceKey = &masters[0].Key
	return instanceKey, attributes.SetGeneralAttribute(clusterInfo.ClusterDomain, instanceKey.StringCode())
}

// GetHeuristicClusterDomainInstanceAttribute attempts detecting the cluster domain
// for the given cluster, and return the instance key associated as writer with that domain
func GetHeuristicClusterDomainInstanceAttribute(clusterName string) (instanceKey *InstanceKey, err error) {
	clusterInfo, err := ReadClusterInfo(clusterName)
	if err != nil {
		return nil, err
	}

	if clusterInfo.ClusterDomain == "" {
		return nil, fmt.Errorf("Cannot find domain name for cluster %+v", clusterName)
	}

	writerInstanceName, err := attributes.GetGeneralAttribute(clusterInfo.ClusterDomain)
	if err != nil {
		return nil, err
	}
	return NewRawInstanceKey(writerInstanceName)
}

// ReadOutdatedInstanceKeys reads and returns keys for all instances that are not up to date (i.e.
// pre-configured time has passed since they were last checked)
// But we also check for the case where an attempt at instance checking has been made, that hasn't
// resulted in an actual check! This can happen when TCP/IP connections are hung, in which case the "check"
// never returns. In such case we multiply interval by a factor, so as not to open too many connections on
// the instance.
func ReadOutdatedInstanceKeys() ([]InstanceKey, error) {
	res := []InstanceKey{}
	query := `
		select
			hostname, port
		from
			database_instance
		where
			if (
				last_attempted_check <= last_checked,
				last_checked < now() - interval ? second,
				last_checked < now() - interval (? * 2) second
			)
			`
	args := sqlutils.Args(config.Config.InstancePollSeconds, config.Config.InstancePollSeconds)

	err := db.QueryOrchestrator(query, args, func(m sqlutils.RowMap) error {
		instanceKey, merr := NewInstanceKeyFromStrings(m.GetString("hostname"), m.GetString("port"))
		if merr != nil {
			log.Errore(merr)
		} else {
			res = append(res, *instanceKey)
		}
		// We don;t return an error because we want to keep filling the outdated instances list.
		return nil
	})

	if err != nil {
		log.Errore(err)
	}
	return res, err

}

func mkInsertOdku(table string, columns []string, values []string, nrRows int, insertIgnore bool) (string, error) {
	if len(columns) == 0 {
		return "", errors.New("Column list cannot be empty")
	}
	if nrRows < 1 {
		return "", errors.New("nrRows must be a positive number")
	}
	if len(columns) != len(values) {
		return "", errors.New("number of values must be equal to number of columns")
	}

	var q bytes.Buffer
	var ignore string = ""
	if insertIgnore {
		ignore = "ignore "
	}
	var valRow string = fmt.Sprintf("(%s)", strings.Join(values, ", "))
	var val bytes.Buffer
	val.WriteString(valRow)
	for i := 1; i < nrRows; i++ {
		val.WriteString(", ")
		val.WriteString(valRow)
	}

	var col string = strings.Join(columns, ", ")
	var odku bytes.Buffer
	odku.WriteString(fmt.Sprintf("%s=VALUES(%s)", columns[0], columns[0]))
	for _, c := range columns[1:] {
		odku.WriteString(", ")
		odku.WriteString(fmt.Sprintf("%s=VALUES(%s)", c, c))
	}

	q.WriteString(fmt.Sprintf(`INSERT %sINTO %s
                (%s)
        VALUES
                %s
        ON DUPLICATE KEY UPDATE
                %s
        `,
		ignore, table, col, val.String(), odku.String()))

	return q.String(), nil
}

// writeManyInstances stores instances in the orchestrator backend
func writeManyInstances(instances []*Instance, instanceWasActuallyFound bool, updateLastSeen bool) error {
	if len(instances) == 0 {
		return nil // nothing to write
	}
	insertIgnore := false
	if !instanceWasActuallyFound {
		insertIgnore = true
	}
	var columns = []string{
		"hostname",
		"port",
		"last_checked",
		"last_attempted_check",
		"uptime",
		"server_id",
		"server_uuid",
		"version",
		"binlog_server",
		"read_only",
		"binlog_format",
		"log_bin",
		"log_slave_updates",
		"binary_log_file",
		"binary_log_pos",
		"master_host",
		"master_port",
		"slave_sql_running",
		"slave_io_running",
		"has_replication_filters",
		"supports_oracle_gtid",
		"oracle_gtid",
		"executed_gtid_set",
		"gtid_purged",
		"mariadb_gtid",
		"pseudo_gtid",
		"master_log_file",
		"read_master_log_pos",
		"relay_master_log_file",
		"exec_master_log_pos",
		"relay_log_file",
		"relay_log_pos",
		"last_sql_error",
		"last_io_error",
		"seconds_behind_master",
		"slave_lag_seconds",
		"sql_delay",
		"num_slave_hosts",
		"slave_hosts",
		"cluster_name",
		"suggested_cluster_alias",
		"data_center",
		"physical_environment",
		"replication_depth",
		"is_co_master",
		"replication_credentials_available",
		"has_replication_credentials",
		"allow_tls",
		"semi_sync_enforced",
		"instance_alias",
	}

	var values []string = make([]string, len(columns), len(columns))
	for i, _ := range columns {
		values[i] = "?"
	}
	values[2] = "NOW()" // last_checked
	values[3] = "NOW()" // last_attempted_check

	if updateLastSeen {
		columns = append(columns, "last_seen")
		values = append(values, "NOW()")
	}

	var args []interface{}
	for _, instance := range instances {
		// number of columns minus 2 as last_checked and last_attempted_check
		// updated with NOW()
		args = append(args, instance.Key.Hostname)
		args = append(args, instance.Key.Port)
		args = append(args, instance.Uptime)
		args = append(args, instance.ServerID)
		args = append(args, instance.ServerUUID)
		args = append(args, instance.Version)
		args = append(args, instance.IsBinlogServer())
		args = append(args, instance.ReadOnly)
		args = append(args, instance.Binlog_format)
		args = append(args, instance.LogBinEnabled)
		args = append(args, instance.LogSlaveUpdatesEnabled)
		args = append(args, instance.SelfBinlogCoordinates.LogFile)
		args = append(args, instance.SelfBinlogCoordinates.LogPos)
		args = append(args, instance.MasterKey.Hostname)
		args = append(args, instance.MasterKey.Port)
		args = append(args, instance.Slave_SQL_Running)
		args = append(args, instance.Slave_IO_Running)
		args = append(args, instance.HasReplicationFilters)
		args = append(args, instance.SupportsOracleGTID)
		args = append(args, instance.UsingOracleGTID)
		args = append(args, instance.ExecutedGtidSet)
		args = append(args, instance.GtidPurged)
		args = append(args, instance.UsingMariaDBGTID)
		args = append(args, instance.UsingPseudoGTID)
		args = append(args, instance.ReadBinlogCoordinates.LogFile)
		args = append(args, instance.ReadBinlogCoordinates.LogPos)
		args = append(args, instance.ExecBinlogCoordinates.LogFile)
		args = append(args, instance.ExecBinlogCoordinates.LogPos)
		args = append(args, instance.RelaylogCoordinates.LogFile)
		args = append(args, instance.RelaylogCoordinates.LogPos)
		args = append(args, instance.LastSQLError)
		args = append(args, instance.LastIOError)
		args = append(args, instance.SecondsBehindMaster)
		args = append(args, instance.SlaveLagSeconds)
		args = append(args, instance.SQLDelay)
		args = append(args, len(instance.SlaveHosts))
		args = append(args, instance.SlaveHosts.ToJSONString())
		args = append(args, instance.ClusterName)
		args = append(args, instance.SuggestedClusterAlias)
		args = append(args, instance.DataCenter)
		args = append(args, instance.PhysicalEnvironment)
		args = append(args, instance.ReplicationDepth)
		args = append(args, instance.IsCoMaster)
		args = append(args, instance.ReplicationCredentialsAvailable)
		args = append(args, instance.HasReplicationCredentials)
		args = append(args, instance.AllowTLS)
		args = append(args, instance.SemiSyncEnforced)
		args = append(args, instance.InstanceAlias)
	}

	insertQuery, err := mkInsertOdku("database_instance", columns, values, len(instances), insertIgnore)
	if err != nil {
		log.Fatalf("Failed to build query: %v", err)
	}

	_, err = db.ExecOrchestrator(insertQuery, args...)
	if err != nil {
		return err
	}
	return nil
}

type instanceUpdateObject struct {
	instance                 *Instance
	instanceWasActuallyFound bool
	lastError                error
}

// Up to instanceWriteBufferSize are flushed in one INSERT ODKU query.
const instanceWriteBufferSize = 100

// Max interval between buffer flushes
const instanceFlushIntervalMilliseconds = 100

var instanceWriteBuffer = make(chan instanceUpdateObject, instanceWriteBufferSize)
var forceFlushInstanceWriteBuffer = make(chan bool)

func enqueueInstanceWrite(instance *Instance, instanceWasActuallyFound bool, lastError error) {
	if len(instanceWriteBuffer) == instanceWriteBufferSize {
		// Signal the "flushing" gorouting that there's work.
		// We prefer doing all bulk flushes from one goroutine.
		forceFlushInstanceWriteBuffer <- true
	}
	instanceWriteBuffer <- instanceUpdateObject{instance, instanceWasActuallyFound, lastError}
}

// flushInstanceWriteBuffer saves enqueued instances to Orchestrator Db
func flushInstanceWriteBuffer() {
	var instances []*Instance
	var lastseen []*Instance // instances to update with last_seen field

	if len(instanceWriteBuffer) == 0 {
		return
	}

	for i := 0; i < len(instanceWriteBuffer); i++ {
		upd := <-instanceWriteBuffer
		if upd.instanceWasActuallyFound && upd.lastError == nil {
			lastseen = append(lastseen, upd.instance)
		} else {
			instances = append(instances, upd.instance)
			log.Debugf("writeInstance: will not update database_instance.last_seen due to error: %+v", upd.lastError)
		}
	}

	writeFunc := func() error {
		err := writeManyInstances(instances, true, false)
		if err != nil {
			return log.Errorf("flushInstanceWriteBuffer writemany: %v", err)
		}
		err = writeManyInstances(lastseen, true, true)
		if err != nil {
			return log.Errorf("flushInstanceWriteBuffer last_seen: %v", err)
		}

		writeInstanceCounter.Inc(int64(len(instances)))
		return nil
	}
	err := ExecDBWriteFunc(writeFunc)
	if err != nil {
		log.Errorf("flushInstanceWriteBuffer: %v", err)
	}
}

// writeInstance stores an instance in the orchestrator backend
func writeInstance(instance *Instance, instanceWasActuallyFound bool, lastError error) error {
	if lastError != nil {
		log.Debugf("writeInstance: will not update database_instance due to error: %+v", lastError)
		return nil
	}
	return writeManyInstances([]*Instance{instance}, instanceWasActuallyFound, true)
}

// UpdateInstanceLastChecked updates the last_check timestamp in the orchestrator backed database
// for a given instance
func UpdateInstanceLastChecked(instanceKey *InstanceKey) error {
	writeFunc := func() error {
		_, err := db.ExecOrchestrator(`
        	update
        		database_instance
        	set
        		last_checked = NOW()
			where
				hostname = ?
				and port = ?`,
			instanceKey.Hostname,
			instanceKey.Port,
		)
		if err != nil {
			return log.Errore(err)
		}

		return nil
	}
	return ExecDBWriteFunc(writeFunc)
}

// UpdateInstanceLastAttemptedCheck updates the last_attempted_check timestamp in the orchestrator backed database
// for a given instance.
// This is used as a failsafe mechanism in case access to the instance gets hung (it happens), in which case
// the entire ReadTopology gets stuck (and no, connection timeout nor driver timeouts don't help. Don't look at me,
// the world is a harsh place to live in).
// And so we make sure to note down *before* we even attempt to access the instance; and this raises a red flag when we
// wish to access the instance again: if last_attempted_check is *newer* than last_checked, that's bad news and means
// we have a "hanging" issue.
func UpdateInstanceLastAttemptedCheck(instanceKey *InstanceKey) error {
	writeFunc := func() error {
		_, err := db.ExecOrchestrator(`
        	update
        		database_instance
        	set
        		last_attempted_check = NOW()
			where
				hostname = ?
				and port = ?`,
			instanceKey.Hostname,
			instanceKey.Port,
		)
		if err != nil {
			return log.Errore(err)
		}

		return nil
	}
	return ExecDBWriteFunc(writeFunc)
}

// ForgetInstance removes an instance entry from the orchestrator backed database.
// It may be auto-rediscovered through topology or requested for discovery by multiple means.
func ForgetInstance(instanceKey *InstanceKey) error {
	_, err := db.ExecOrchestrator(`
			delete
				from database_instance
			where
				hostname = ? and port = ?`,
		instanceKey.Hostname,
		instanceKey.Port,
	)
	AuditOperation("forget", instanceKey, "")
	return err
}

// ForgetLongUnseenInstances will remove entries of all instacnes that have long since been last seen.
func ForgetLongUnseenInstances() error {
	sqlResult, err := db.ExecOrchestrator(`
			delete
				from database_instance
			where
				last_seen < NOW() - interval ? hour`,
		config.Config.UnseenInstanceForgetHours,
	)
	if err != nil {
		return log.Errore(err)
	}
	rows, err := sqlResult.RowsAffected()
	if err != nil {
		return log.Errore(err)
	}
	AuditOperation("forget-unseen", nil, fmt.Sprintf("Forgotten instances: %d", rows))
	return err
}

// SnapshotTopologies records topology graph for all existing topologies
func SnapshotTopologies() error {
	writeFunc := func() error {
		_, err := db.ExecOrchestrator(`
        	insert ignore into
        		database_instance_topology_history (snapshot_unix_timestamp,
        			hostname, port, master_host, master_port, cluster_name, version)
        	select
        		UNIX_TIMESTAMP(NOW()),
        		hostname, port, master_host, master_port, cluster_name, version
			from
				database_instance
				`,
		)
		if err != nil {
			return log.Errore(err)
		}

		return nil
	}
	return ExecDBWriteFunc(writeFunc)
}

// ReadHistoryClusterInstances reads (thin) instances from history
func ReadHistoryClusterInstances(clusterName string, historyTimestampPattern string) ([](*Instance), error) {
	instances := [](*Instance){}

	query := `
		select
			*
		from
			database_instance_topology_history
		where
			snapshot_unix_timestamp rlike ?
			and cluster_name = ?
		order by
			hostname, port`

	err := db.QueryOrchestrator(query, sqlutils.Args(historyTimestampPattern, clusterName), func(m sqlutils.RowMap) error {
		instance := NewInstance()

		instance.Key.Hostname = m.GetString("hostname")
		instance.Key.Port = m.GetInt("port")
		instance.MasterKey.Hostname = m.GetString("master_host")
		instance.MasterKey.Port = m.GetInt("master_port")
		instance.ClusterName = m.GetString("cluster_name")

		instances = append(instances, instance)
		return nil
	})
	if err != nil {
		return instances, log.Errore(err)
	}
	return instances, err
}

// RegisterCandidateInstance markes a given instance as suggested for successoring a master in the event of failover.
func RegisterCandidateInstance(instanceKey *InstanceKey, promotionRule CandidatePromotionRule) error {
	writeFunc := func() error {
		_, err := db.ExecOrchestrator(`
				insert into candidate_database_instance (
						hostname,
						port,
						last_suggested,
						promotion_rule)
					values (?, ?, NOW(), ?)
					on duplicate key update
						hostname=values(hostname),
						port=values(port),
						last_suggested=now(),
						promotion_rule=values(promotion_rule)
				`, instanceKey.Hostname, instanceKey.Port, string(promotionRule),
		)
		if err != nil {
			return log.Errore(err)
		}

		return nil
	}
	return ExecDBWriteFunc(writeFunc)
}

// ExpireCandidateInstances removes stale master candidate suggestions.
func ExpireCandidateInstances() error {
	writeFunc := func() error {
		_, err := db.ExecOrchestrator(`
        	delete from candidate_database_instance
				where last_suggested < NOW() - INTERVAL ? MINUTE
				`, config.Config.CandidateInstanceExpireMinutes,
		)
		if err != nil {
			return log.Errore(err)
		}

		return nil
	}
	return ExecDBWriteFunc(writeFunc)
}

// RecordInstanceCoordinatesHistory snapshots the binlog coordinates of instances
func RecordInstanceCoordinatesHistory() error {
	{
		writeFunc := func() error {
			_, err := db.ExecOrchestrator(`
        	delete from database_instance_coordinates_history
			where
				recorded_timestamp < NOW() - INTERVAL (? + 5) MINUTE
				`, config.Config.PseudoGTIDCoordinatesHistoryHeuristicMinutes,
			)
			return log.Errore(err)
		}
		ExecDBWriteFunc(writeFunc)
	}
	writeFunc := func() error {
		_, err := db.ExecOrchestrator(`
        	insert into
        		database_instance_coordinates_history (
					hostname, port,	last_seen, recorded_timestamp,
					binary_log_file, binary_log_pos, relay_log_file, relay_log_pos
				)
        	select
        		hostname, port, last_seen, NOW(),
				binary_log_file, binary_log_pos, relay_log_file, relay_log_pos
			from
				database_instance
			where
				binary_log_file != ''
				OR relay_log_file != ''
				`,
		)
		return log.Errore(err)
	}
	return ExecDBWriteFunc(writeFunc)
}

// GetHeuristiclyRecentCoordinatesForInstance returns valid and reasonably recent coordinates for given instance.
func GetHeuristiclyRecentCoordinatesForInstance(instanceKey *InstanceKey) (selfCoordinates *BinlogCoordinates, relayLogCoordinates *BinlogCoordinates, err error) {
	query := `
		select
			binary_log_file, binary_log_pos, relay_log_file, relay_log_pos
		from
			database_instance_coordinates_history
		where
			hostname = ?
			and port = ?
			and recorded_timestamp <= NOW() - INTERVAL ? MINUTE
		order by
			recorded_timestamp desc
			limit 1
			`
	err = db.QueryOrchestrator(query, sqlutils.Args(instanceKey.Hostname, instanceKey.Port, config.Config.PseudoGTIDCoordinatesHistoryHeuristicMinutes), func(m sqlutils.RowMap) error {
		selfCoordinates = &BinlogCoordinates{LogFile: m.GetString("binary_log_file"), LogPos: m.GetInt64("binary_log_pos")}
		relayLogCoordinates = &BinlogCoordinates{LogFile: m.GetString("relay_log_file"), LogPos: m.GetInt64("relay_log_pos")}

		return nil
	})
	return selfCoordinates, relayLogCoordinates, err
}

// RecordInstanceBinlogFileHistory snapshots the binlog coordinates of instances
func RecordInstanceBinlogFileHistory() error {
	{
		writeFunc := func() error {
			_, err := db.ExecOrchestrator(`
        	delete from database_instance_binlog_files_history
			where
				last_seen < NOW() - INTERVAL ? DAY
				`, config.Config.BinlogFileHistoryDays,
			)
			return log.Errore(err)
		}
		ExecDBWriteFunc(writeFunc)
	}
	if config.Config.BinlogFileHistoryDays == 0 {
		return nil
	}
	writeFunc := func() error {
		_, err := db.ExecOrchestrator(`
      	insert into
      		database_instance_binlog_files_history (
					hostname, port,	first_seen, last_seen, binary_log_file, binary_log_pos
				)
      	select
      		hostname, port, last_seen, last_seen, binary_log_file, binary_log_pos
				from
					database_instance
				where
					binary_log_file != ''
				on duplicate key update
					last_seen = VALUES(last_seen),
					binary_log_pos = VALUES(binary_log_pos)
				`,
		)
		return log.Errore(err)
	}
	return ExecDBWriteFunc(writeFunc)
}

// UpdateInstanceRecentRelaylogHistory updates the database_instance_recent_relaylog_history
// table listing the current relaylog coordinates and the one-before.
// This information can be used to diagnoze a stale-replication scenario (for example, master is locked down
// and although slaves are connected, they're not making progress)
func UpdateInstanceRecentRelaylogHistory() error {
	writeFunc := func() error {
		_, err := db.ExecOrchestrator(`
        	insert into
        		database_instance_recent_relaylog_history (
							hostname, port,
							current_relay_log_file, current_relay_log_pos, current_seen,
							prev_relay_log_file, prev_relay_log_pos
						)
						select
								hostname, port,
								relay_log_file, relay_log_pos, last_seen,
								'', 0
							from database_instance
							where
								relay_log_file != ''
						on duplicate key update
							prev_relay_log_file = current_relay_log_file,
							prev_relay_log_pos = current_relay_log_pos,
							prev_seen = current_seen,
							current_relay_log_file = values(current_relay_log_file),
							current_relay_log_pos = values (current_relay_log_pos),
							current_seen = values(current_seen)
				`,
		)
		return log.Errore(err)
	}
	return ExecDBWriteFunc(writeFunc)
}<|MERGE_RESOLUTION|>--- conflicted
+++ resolved
@@ -96,22 +96,13 @@
 }
 
 func ReadTopologyInstance(instanceKey *InstanceKey) (*Instance, error) {
-<<<<<<< HEAD
-	return TimedReadTopologyInstance(instanceKey, nil)
-}
-
-// ReadTopologyInstance connects to a topology MySQL instance and reads its configuration and
-// replication status. It writes read info into orchestrator's backend.
-func TimedReadTopologyInstance(instanceKey *InstanceKey, discoverLatency *stopwatch.NamedStopwatch) (*Instance, error) {
-=======
-	return ReadTopologyInstanceX(instanceKey, false)
+	return ReadTopologyInstanceX(instanceKey, false, nil)
 }
 
 // ReadTopologyInstanceX connects to a topology MySQL instance and reads its configuration and
 // replication status. It writes read info into orchestrator's backend.
 // Writes are optionally buffered.
-func ReadTopologyInstanceX(instanceKey *InstanceKey, bufferWrites bool) (*Instance, error) {
->>>>>>> 793390ab
+func ReadTopologyInstanceX(instanceKey *InstanceKey, bufferWrites bool, discoverLatency *stopwatch.NamedStopwatch) (*Instance, error) {
 	defer func() {
 		if err := recover(); err != nil {
 			logReadTopologyInstanceError(instanceKey, "Unexpected, aborting", fmt.Errorf("%+v", err))
@@ -565,16 +556,12 @@
 		instance.IsLastCheckValid = true
 		instance.IsRecentlyChecked = true
 		instance.IsUpToDate = true
-<<<<<<< HEAD
-		enqueueInstanceWrite(instance, instanceFound, err)
 		discoverLatency.Start("backendLatency")
-=======
 		if bufferWrites {
 			enqueueInstanceWrite(instance, instanceFound, err)
 		} else {
 			writeInstance(instance, instanceFound, err)
 		}
->>>>>>> 793390ab
 		WriteLongRunningProcesses(&instance.Key, longRunningProcesses)
 		discoverLatency.Stop("backendLatency")
 		return instance, nil
