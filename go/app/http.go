/*
   Copyright 2014 Outbrain Inc.

   Licensed under the Apache License, Version 2.0 (the "License");
   you may not use this file except in compliance with the License.
   You may obtain a copy of the License at

       http://www.apache.org/licenses/LICENSE-2.0

   Unless required by applicable law or agreed to in writing, software
   distributed under the License is distributed on an "AS IS" BASIS,
   WITHOUT WARRANTIES OR CONDITIONS OF ANY KIND, either express or implied.
   See the License for the specific language governing permissions and
   limitations under the License.
*/

//
package app

import (
	nethttp "net/http"
	"os"
	"os/signal"
	"strings"
	"syscall"

	"github.com/go-martini/martini"
	"github.com/martini-contrib/auth"
	"github.com/martini-contrib/gzip"
	"github.com/martini-contrib/render"
	"github.com/outbrain/golib/log"
	"github.com/outbrain/orchestrator/go/config"
	"github.com/outbrain/orchestrator/go/http"
	"github.com/outbrain/orchestrator/go/inst"
	"github.com/outbrain/orchestrator/go/logic"
)

// acceptSignals registers for OS signals
func acceptSignals() {
	c := make(chan os.Signal, 1)

	signal.Notify(c, syscall.SIGHUP)
	go func() {
		for sig := range c {
			switch sig {
			case syscall.SIGHUP:
				log.Debugf("Received SIGHUP. Reloading configuration")
				config.Reload()
			}
		}
	}()
}

// Http starts serving
func Http(discovery bool) {
	acceptSignals()

	martini.Env = martini.Prod
	if config.Config.ServeAgentsHttp {
		go agentsHttp()
	}
	standardHttp(discovery)
}

// standardHttp starts serving HTTP or HTTPS (api/web) requests, to be used by normal clients
func standardHttp(discovery bool) {
	m := martini.Classic()

	switch strings.ToLower(config.Config.AuthenticationMethod) {
	case "basic":
		{
			if config.Config.HTTPAuthUser == "" {
				// Still allowed; may be disallowed in future versions
				log.Warning("AuthenticationMethod is configured as 'basic' but HTTPAuthUser undefined. Running without authentication.")
			}
			m.Use(auth.Basic(config.Config.HTTPAuthUser, config.Config.HTTPAuthPassword))
		}
	case "multi":
		{
			if config.Config.HTTPAuthUser == "" {
				// Still allowed; may be disallowed in future versions
				log.Fatal("AuthenticationMethod is configured as 'multi' but HTTPAuthUser undefined")
			}

			m.Use(auth.BasicFunc(func(username, password string) bool {
				if username == "readonly" {
					// Will be treated as "read-only"
					return true
				}
				return auth.SecureCompare(username, config.Config.HTTPAuthUser) && auth.SecureCompare(password, config.Config.HTTPAuthPassword)
			}))
		}
	default:
		{
			// We inject a dummy User object because we have function signatures with User argument in api.go
			m.Map(auth.User(""))
		}
	}

	m.Use(gzip.All())
	// Render html templates from templates directory
	m.Use(render.Renderer(render.Options{
		Directory:       "resources",
		Layout:          "templates/layout",
		HTMLContentType: "text/html",
	}))
	m.Use(martini.Static("resources/public"))
	if config.Config.UseMutualTLS {
		m.Use(http.VerifyOUs(config.Config.SSLValidOUs))
	}

	inst.SetMaintenanceOwner(logic.ThisHostname)

	if discovery {
		log.Info("Starting Discovery")
		go logic.ContinuousDiscovery()
	}
	inst.ReadClusterAliases()

	log.Info("Registering endpoints")
	http.API.RegisterRequests(m)
	http.Web.RegisterRequests(m)

	// Serve
	if config.Config.UseSSL {
		log.Info("Starting HTTPS listener")
		tlsConfig, err := http.NewTLSConfig(config.Config.SSLCAFile, config.Config.UseMutualTLS)
		if err != nil {
			log.Fatale(err)
		}
		if err = http.AppendKeyPair(tlsConfig, config.Config.SSLCertFile, config.Config.SSLPrivateKeyFile); err != nil {
			log.Fatale(err)
		}
		if err = http.ListenAndServeTLS(config.Config.ListenAddress, m, tlsConfig); err != nil {
			log.Fatale(err)
		}
	} else {
		log.Info("Starting HTTP listener")
		if err := nethttp.ListenAndServe(config.Config.ListenAddress, m); err != nil {
			log.Fatale(err)
		}
	}
	log.Info("Web server started")
}

// agentsHttp startes serving agents HTTP or HTTPS API requests
func agentsHttp() {
	m := martini.Classic()
	m.Use(gzip.All())
	m.Use(render.Renderer())
	if config.Config.AgentsUseMutualTLS {
		m.Use(http.VerifyOUs(config.Config.AgentSSLValidOUs))
	}

	log.Info("Starting agents listener")

	go logic.ContinuousAgentsPoll()

	http.AgentsAPI.RegisterRequests(m)

	// Serve
	if config.Config.AgentsUseSSL {
<<<<<<< HEAD
		log.Info("Serving via SSL")
		err := nethttp.ListenAndServeTLS(config.Config.AgentsServerPort, config.Config.SSLCertFile, config.Config.SSLPrivateKeyFile, m)
=======
		log.Info("Starting agent HTTPS listener")
		tlsConfig, err := http.NewTLSConfig(config.Config.AgentSSLCAFile, config.Config.AgentsUseMutualTLS)
>>>>>>> 13666785
		if err != nil {
			log.Fatale(err)
		}
		if err = http.AppendKeyPair(tlsConfig, config.Config.AgentSSLCertFile, config.Config.AgentSSLPrivateKeyFile); err != nil {
			log.Fatale(err)
		}
		if err = http.ListenAndServeTLS(config.Config.AgentsServerPort, m, tlsConfig); err != nil {
			log.Fatale(err)
		}
	} else {
<<<<<<< HEAD
		nethttp.ListenAndServe(config.Config.AgentsServerPort, m)
=======
		log.Info("Starting agent HTTP listener")
		if err := nethttp.ListenAndServe(config.Config.AgentsServerPort, m); err != nil {
			log.Fatale(err)
		}
>>>>>>> 13666785
	}
	log.Info("Agent server started")
}<|MERGE_RESOLUTION|>--- conflicted
+++ resolved
@@ -160,13 +160,8 @@
 
 	// Serve
 	if config.Config.AgentsUseSSL {
-<<<<<<< HEAD
-		log.Info("Serving via SSL")
-		err := nethttp.ListenAndServeTLS(config.Config.AgentsServerPort, config.Config.SSLCertFile, config.Config.SSLPrivateKeyFile, m)
-=======
 		log.Info("Starting agent HTTPS listener")
 		tlsConfig, err := http.NewTLSConfig(config.Config.AgentSSLCAFile, config.Config.AgentsUseMutualTLS)
->>>>>>> 13666785
 		if err != nil {
 			log.Fatale(err)
 		}
@@ -177,14 +172,10 @@
 			log.Fatale(err)
 		}
 	} else {
-<<<<<<< HEAD
-		nethttp.ListenAndServe(config.Config.AgentsServerPort, m)
-=======
 		log.Info("Starting agent HTTP listener")
 		if err := nethttp.ListenAndServe(config.Config.AgentsServerPort, m); err != nil {
 			log.Fatale(err)
 		}
->>>>>>> 13666785
 	}
 	log.Info("Agent server started")
 }