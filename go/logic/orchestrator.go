/*
   Copyright 2014 Outbrain Inc.

   Licensed under the Apache License, Version 2.0 (the "License");
   you may not use this file except in compliance with the License.
   You may obtain a copy of the License at

       http://www.apache.org/licenses/LICENSE-2.0

   Unless required by applicable law or agreed to in writing, software
   distributed under the License is distributed on an "AS IS" BASIS,
   WITHOUT WARRANTIES OR CONDITIONS OF ANY KIND, either express or implied.
   See the License for the specific language governing permissions and
   limitations under the License.
*/

package logic

import (
	"os"
	"os/signal"
	"sync/atomic"
	"syscall"
	"time"

	"github.com/outbrain/golib/log"
	"github.com/outbrain/orchestrator/go/agent"
	"github.com/outbrain/orchestrator/go/config"
	"github.com/outbrain/orchestrator/go/discovery"
	"github.com/outbrain/orchestrator/go/inst"
	ometrics "github.com/outbrain/orchestrator/go/metrics"
	"github.com/outbrain/orchestrator/go/process"
	"github.com/patrickmn/go-cache"
	"github.com/rcrowley/go-metrics"
	"github.com/sjmudd/stopwatch"
)

// discoveryQueue is a channel of deduplicated instanceKey-s
// that were requested for discovery.  It can be continuously updated
// as discovery process progresses.
var discoveryQueue = discovery.NewQueue()

var discoveriesCounter = metrics.NewCounter()
var failedDiscoveriesCounter = metrics.NewCounter()
var discoveryQueueLengthGauge = metrics.NewGauge()
var discoveryRecentCountGauge = metrics.NewGauge()
var isElectedGauge = metrics.NewGauge()

var isElectedNode int64 = 0

var recentDiscoveryOperationKeys *cache.Cache

func init() {
	metrics.Register("discoveries.attempt", discoveriesCounter)
	metrics.Register("discoveries.fail", failedDiscoveriesCounter)
	metrics.Register("discoveries.queue_length", discoveryQueueLengthGauge)
	metrics.Register("discoveries.recent_count", discoveryRecentCountGauge)
	metrics.Register("elect.is_elected", isElectedGauge)

	ometrics.OnGraphiteTick(func() { discoveryQueueLengthGauge.Update(int64(discoveryQueue.Len())) })
	ometrics.OnGraphiteTick(func() {
		if recentDiscoveryOperationKeys == nil {
			return
		}
		discoveryRecentCountGauge.Update(int64(recentDiscoveryOperationKeys.ItemCount()))
	})
	ometrics.OnGraphiteTick(func() { isElectedGauge.Update(int64(atomic.LoadInt64(&isElectedNode))) })
}

// acceptSignals registers for OS signals
func acceptSignals() {
	c := make(chan os.Signal, 1)

	signal.Notify(c, syscall.SIGHUP)
	go func() {
		for sig := range c {
			switch sig {
			case syscall.SIGHUP:
				log.Debugf("Received SIGHUP. Reloading configuration")
				config.Reload()
				inst.AuditOperation("reload-configuration", nil, "Triggered via SIGHUP")
			}
		}
	}()
}

// handleDiscoveryRequests iterates the discoveryQueue channel and calls upon
// instance discovery per entry.
func handleDiscoveryRequests() {
	// create a pool of discovery workers
<<<<<<< HEAD
	for i := uint(0); i < config.Config.DiscoveryMaxConcurrency; i++ {
		go func() {
			for {
				instanceKey := discoveryQueue.Pop()
=======
	for i := 0; i < int(config.Config.DiscoveryMaxConcurrency); i++ {
		go func(worker_id int) {
			for {
				instanceKey := discoveryQueue.Pop()
				log.Debugf("worker %v picked %v from discoveryQueue, len %v", worker_id, instanceKey, discoveryQueue.Len())
>>>>>>> f813db3b
				// Possibly this used to be the elected node, but has
				// been demoted, while still the queue is full.
				if atomic.LoadInt64(&isElectedNode) != 1 {
					log.Debugf("Node apparently demoted. Skipping discovery of %+v. "+
						"Remaining queue size: %+v", instanceKey, discoveryQueue.Len())
					continue
				}
				discoverInstance(instanceKey)
			}
<<<<<<< HEAD
		}()
=======
		}(i)
>>>>>>> f813db3b
	}
}

// discoverInstance will attempt discovering an instance (unless it is already up to date) and will
// list down its master and slaves (if any) for further discovery.
func discoverInstance(instanceKey inst.InstanceKey) {
	start := time.Now()
<<<<<<< HEAD
=======
	defer func() {
		discoveryTime := time.Since(start)
		if discoveryTime > time.Duration(config.Config.InstancePollSeconds)*time.Second {
			log.Warningf("discoverInstance for key %v took %.4fs", instanceKey, discoveryTime.Seconds())
		}
	}()

	discoverLatency := stopwatch.NewNamedStopwatch()
	discoverLatency.Add("totalLatency")
	discoverLatency.Add("instanceLatency")
	discoverLatency.Add("backendLatency")
	discoverLatency.Start("totalLatency")
>>>>>>> f813db3b

	instanceKey.Formalize()
	if !instanceKey.IsValid() {
		return
	}

	if existsInCacheError := recentDiscoveryOperationKeys.Add(instanceKey.DisplayString(), true, cache.DefaultExpiration); existsInCacheError != nil {
		// Just recently attempted
		return
	}

	discoverLatency.Start("backendLatency")
	instance, found, err := inst.ReadInstance(&instanceKey)
<<<<<<< HEAD
=======
	discoverLatency.Stop("backendLatency")
>>>>>>> f813db3b
	if found && instance.IsUpToDate && instance.IsLastCheckValid {
		// we've already discovered this one. Skip!
		return
	}

	discoveriesCounter.Inc(1)

	// First we've ever heard of this instance. Continue investigation:
	instance, err = inst.ReadTopologyInstanceX(&instanceKey, true, discoverLatency)
	// panic can occur (IO stuff). Therefore it may happen
	// that instance is nil. Check it.
	if instance == nil {
		failedDiscoveriesCounter.Inc(1)
<<<<<<< HEAD
		log.Warningf("discoverInstance(%+v) instance is nil in %.3fs, error=%+v", instanceKey, time.Since(start).Seconds(), err)
		return
	}

	log.Debugf("Discovered host: %+v, master: %+v, version: %+v in %.3fs", instance.Key, instance.MasterKey, instance.Version, time.Since(start).Seconds())
=======
		log.Warningf("discoverInstance(%+v) instance is nil in %.0f ms (Backend: %.0f ms, BE Update1: %.0f ms, Instance: %.0f ms), error=%+v",
			instanceKey,
			discoverLatency.ElapsedMilliSeconds("totalLatency"),
			discoverLatency.ElapsedMilliSeconds("backendLatency"),
			float64(0),
			discoverLatency.ElapsedMilliSeconds("instanceLatency"),
			err)
		return
	}

	log.Debugf("Discovered host: %+v, master: %+v, version: %+v in %.0f ms (Backend: %.0f ms, BE Update1: %0.f ms, Instance: %.0f ms)",
		instance.Key,
		instance.MasterKey,
		instance.Version,
		discoverLatency.ElapsedMilliSeconds("totalLatency"),
		discoverLatency.ElapsedMilliSeconds("backendLatency"),
		float64(0),
		discoverLatency.ElapsedMilliSeconds("instanceLatency"))
>>>>>>> f813db3b

	if atomic.LoadInt64(&isElectedNode) == 0 {
		// Maybe this node was elected before, but isn't elected anymore.
		// If not elected, stop drilling up/down the topology
		return
	}

	// Investigate slaves:
	for _, slaveKey := range instance.SlaveHosts.GetInstanceKeys() {
		slaveKey := slaveKey
		if slaveKey.IsValid() {
			discoveryQueue.Push(slaveKey)
		}
	}
	// Investigate master:
	if instance.MasterKey.IsValid() {
		discoveryQueue.Push(instance.MasterKey)
	}
}

// ContinuousDiscovery starts an asynchronuous infinite discovery process where instances are
// periodically investigated and their status captured, and long since unseen instances are
// purged and forgotten.
func ContinuousDiscovery() {
	if config.Config.DatabaselessMode__experimental {
		log.Fatal("Cannot execute continuous mode in databaseless mode")
	}

	log.Infof("Starting continuous discovery")
	recentDiscoveryOperationKeys = cache.New(time.Duration(config.Config.InstancePollSeconds)*time.Second, time.Second)

	inst.LoadHostnameResolveCache()
	go handleDiscoveryRequests()

	discoveryTick := time.Tick(time.Duration(config.Config.GetDiscoveryPollSeconds()) * time.Second)
	instancePollTick := time.Tick(time.Duration(config.Config.InstancePollSeconds) * time.Second)
	caretakingTick := time.Tick(time.Minute)
	recoveryTick := time.Tick(time.Duration(config.Config.RecoveryPollSeconds) * time.Second)
	var snapshotTopologiesTick <-chan time.Time
	if config.Config.SnapshotTopologiesIntervalHours > 0 {
		snapshotTopologiesTick = time.Tick(time.Duration(config.Config.SnapshotTopologiesIntervalHours) * time.Hour)
	}

	go ometrics.InitGraphiteMetrics()
	go acceptSignals()

	if *config.RuntimeCLIFlags.GrabElection {
		process.GrabElection()
	}
	for {
		select {
		case <-discoveryTick:
			go func() {
				wasAlreadyElected := atomic.LoadInt64(&isElectedNode)
				myIsElectedNode, err := process.AttemptElection()
				if err != nil {
					log.Errore(err)
				}
				if myIsElectedNode {
					atomic.StoreInt64(&isElectedNode, 1)
				} else {
					atomic.StoreInt64(&isElectedNode, 0)
				}

				if myIsElectedNode {
					instanceKeys, err := inst.ReadOutdatedInstanceKeys()
					if err != nil {
						log.Errore(err)
					}

					log.Debugf("polling %d outdated keys", len(instanceKeys))
					for _, instanceKey := range instanceKeys {
						instanceKey := instanceKey

						if instanceKey.IsValid() {
							discoveryQueue.Push(instanceKey)
						}
					}
					if wasAlreadyElected == 0 {
						// Just turned to be leader!
						go process.RegisterNode("", "", false)
					}
				} else {
					hostname, _, _, err := process.ElectedNode()
					if err == nil {
						log.Debugf("Not elected as active node; active node: %v; polling", hostname)
					} else {
						log.Debugf("Not elected as active node; active node: Unable to determine: %v; polling", err)
					}
				}
			}()
		case <-instancePollTick:
			go func() {
				// This tick does NOT do instance poll (these are handled by the oversmapling discoveryTick)
				// But rather should invoke such routinely operations that need to be as (or roughly as) frequent
				// as instance poll
				if atomic.LoadInt64(&isElectedNode) == 1 {
					go inst.UpdateInstanceRecentRelaylogHistory()
					go inst.RecordInstanceCoordinatesHistory()
				}
			}()
		case <-caretakingTick:
			// Various periodic internal maintenance tasks
			go func() {
				if atomic.LoadInt64(&isElectedNode) == 1 {
					go inst.RecordInstanceBinlogFileHistory()
					go inst.ForgetLongUnseenInstances()
					go inst.ForgetUnseenInstancesDifferentlyResolved()
					go inst.ForgetExpiredHostnameResolves()
					go inst.DeleteInvalidHostnameResolves()
					go inst.ReviewUnseenInstances()
					go inst.InjectUnseenMasters()
					go inst.ResolveUnknownMasterHostnameResolves()
					go inst.UpdateClusterAliases()
					go inst.ExpireMaintenance()
					go inst.ExpireDowntime()
					go inst.ExpireCandidateInstances()
					go inst.ExpireHostnameUnresolve()
					go inst.ExpireClusterDomainName()
					go inst.ExpireAudit()
					go inst.ExpireMasterPositionEquivalence()
					go inst.ExpirePoolInstances()
					go inst.FlushNontrivialResolveCacheToDatabase()
					go process.ExpireNodesHistory()
					go process.ExpireAccessTokens()
				} else {
					// Take this opportunity to refresh yourself
					go inst.LoadHostnameResolveCache()
				}
			}()
		case <-recoveryTick:
			go func() {
				if atomic.LoadInt64(&isElectedNode) == 1 {
					go ClearActiveFailureDetections()
					go ClearActiveRecoveries()
					go ExpireBlockedRecoveries()
					go AcknowledgeCrashedRecoveries()
					go inst.ExpireInstanceAnalysisChangelog()
					go CheckAndRecover(nil, nil, false)
				}
			}()
		case <-snapshotTopologiesTick:
			go func() {
				go inst.SnapshotTopologies()
			}()
		}
	}
}

func pollAgent(hostname string) error {
	polledAgent, err := agent.GetAgent(hostname)
	agent.UpdateAgentLastChecked(hostname)

	if err != nil {
		return log.Errore(err)
	}

	err = agent.UpdateAgentInfo(hostname, polledAgent)
	if err != nil {
		return log.Errore(err)
	}

	return nil
}

// ContinuousAgentsPoll starts an asynchronuous infinite process where agents are
// periodically investigated and their status captured, and long since unseen agents are
// purged and forgotten.
func ContinuousAgentsPoll() {
	log.Infof("Starting continuous agents poll")

	go discoverSeededAgents()

	tick := time.Tick(time.Duration(config.Config.GetDiscoveryPollSeconds()) * time.Second)
	caretakingTick := time.Tick(time.Hour)
	for range tick {
		agentsHosts, _ := agent.ReadOutdatedAgentsHosts()
		log.Debugf("outdated agents hosts: %+v", agentsHosts)
		for _, hostname := range agentsHosts {
			go pollAgent(hostname)
		}
		// See if we should also forget agents (lower frequency)
		select {
		case <-caretakingTick:
			agent.ForgetLongUnseenAgents()
			agent.FailStaleSeeds()
		default:
		}
	}
}

func discoverSeededAgents() {
	for seededAgent := range agent.SeededAgents {
		instanceKey := &inst.InstanceKey{Hostname: seededAgent.Hostname, Port: int(seededAgent.MySQLPort)}
		go inst.ReadTopologyInstance(instanceKey)
	}
}<|MERGE_RESOLUTION|>--- conflicted
+++ resolved
@@ -88,18 +88,11 @@
 // instance discovery per entry.
 func handleDiscoveryRequests() {
 	// create a pool of discovery workers
-<<<<<<< HEAD
-	for i := uint(0); i < config.Config.DiscoveryMaxConcurrency; i++ {
-		go func() {
-			for {
-				instanceKey := discoveryQueue.Pop()
-=======
 	for i := 0; i < int(config.Config.DiscoveryMaxConcurrency); i++ {
 		go func(worker_id int) {
 			for {
 				instanceKey := discoveryQueue.Pop()
 				log.Debugf("worker %v picked %v from discoveryQueue, len %v", worker_id, instanceKey, discoveryQueue.Len())
->>>>>>> f813db3b
 				// Possibly this used to be the elected node, but has
 				// been demoted, while still the queue is full.
 				if atomic.LoadInt64(&isElectedNode) != 1 {
@@ -109,11 +102,7 @@
 				}
 				discoverInstance(instanceKey)
 			}
-<<<<<<< HEAD
-		}()
-=======
 		}(i)
->>>>>>> f813db3b
 	}
 }
 
@@ -121,8 +110,6 @@
 // list down its master and slaves (if any) for further discovery.
 func discoverInstance(instanceKey inst.InstanceKey) {
 	start := time.Now()
-<<<<<<< HEAD
-=======
 	defer func() {
 		discoveryTime := time.Since(start)
 		if discoveryTime > time.Duration(config.Config.InstancePollSeconds)*time.Second {
@@ -135,7 +122,6 @@
 	discoverLatency.Add("instanceLatency")
 	discoverLatency.Add("backendLatency")
 	discoverLatency.Start("totalLatency")
->>>>>>> f813db3b
 
 	instanceKey.Formalize()
 	if !instanceKey.IsValid() {
@@ -149,10 +135,7 @@
 
 	discoverLatency.Start("backendLatency")
 	instance, found, err := inst.ReadInstance(&instanceKey)
-<<<<<<< HEAD
-=======
 	discoverLatency.Stop("backendLatency")
->>>>>>> f813db3b
 	if found && instance.IsUpToDate && instance.IsLastCheckValid {
 		// we've already discovered this one. Skip!
 		return
@@ -166,13 +149,6 @@
 	// that instance is nil. Check it.
 	if instance == nil {
 		failedDiscoveriesCounter.Inc(1)
-<<<<<<< HEAD
-		log.Warningf("discoverInstance(%+v) instance is nil in %.3fs, error=%+v", instanceKey, time.Since(start).Seconds(), err)
-		return
-	}
-
-	log.Debugf("Discovered host: %+v, master: %+v, version: %+v in %.3fs", instance.Key, instance.MasterKey, instance.Version, time.Since(start).Seconds())
-=======
 		log.Warningf("discoverInstance(%+v) instance is nil in %.0f ms (Backend: %.0f ms, BE Update1: %.0f ms, Instance: %.0f ms), error=%+v",
 			instanceKey,
 			discoverLatency.ElapsedMilliSeconds("totalLatency"),
@@ -191,7 +167,6 @@
 		discoverLatency.ElapsedMilliSeconds("backendLatency"),
 		float64(0),
 		discoverLatency.ElapsedMilliSeconds("instanceLatency"))
->>>>>>> f813db3b
 
 	if atomic.LoadInt64(&isElectedNode) == 0 {
 		// Maybe this node was elected before, but isn't elected anymore.
