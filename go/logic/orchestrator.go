--- conflicted
+++ resolved
@@ -135,11 +135,7 @@
 	discoveriesCounter.Inc(1)
 
 	// First we've ever heard of this instance. Continue investigation:
-<<<<<<< HEAD
-	instance, err = inst.TimedReadTopologyInstance(&instanceKey, discoverLatency)
-=======
-	instance, err = inst.ReadTopologyInstanceX(&instanceKey, true)
->>>>>>> 793390ab
+	instance, err = inst.ReadTopologyInstanceX(&instanceKey, true, discoverLatency)
 	// panic can occur (IO stuff). Therefore it may happen
 	// that instance is nil. Check it.
 	if instance == nil {
