/*
   Copyright 2014 Outbrain Inc.

   Licensed under the Apache License, Version 2.0 (the "License");
   you may not use this file except in compliance with the License.
   You may obtain a copy of the License at

       http://www.apache.org/licenses/LICENSE-2.0

   Unless required by applicable law or agreed to in writing, software
   distributed under the License is distributed on an "AS IS" BASIS,
   WITHOUT WARRANTIES OR CONDITIONS OF ANY KIND, either express or implied.
   See the License for the specific language governing permissions and
   limitations under the License.
*/

package config

import (
	"encoding/json"
	"os"
	"regexp"

	"gopkg.in/gcfg.v1"

	"github.com/outbrain/golib/log"
)

var (
	envVariableRegexp = regexp.MustCompile("[$][{](.*)[}]")
)

// Configuration makes for orchestrator configuration input, which can be provided by user via JSON formatted file.
// Some of the parameteres have reasonable default values, and some (like database credentials) are
// strictly expected from user.
type Configuration struct {
	Debug                                        bool   // set debug mode (similar to --debug option)
	EnableSyslog                                 bool   // Should logs be directed (in addition) to syslog daemon?
	ListenAddress                                string // Where orchestrator HTTP should listen for TCP
	ListenSocket                                 string // Where orchestrator HTTP should listen for unix socket (default: empty; when given, TCP is disabled)
	AgentsServerPort                             string // port orchestrator agents talk back to
	MySQLTopologyUser                            string
	MySQLTopologyPassword                        string // my.cnf style configuration file from where to pick credentials. Expecting `user`, `password` under `[client]` section
	MySQLTopologyCredentialsConfigFile           string
	MySQLTopologySSLPrivateKeyFile               string // Private key file used to authenticate with a Topology mysql instance with TLS
	MySQLTopologySSLCertFile                     string // Certificate PEM file used to authenticate with a Topology mysql instance with TLS
	MySQLTopologySSLCAFile                       string // Certificate Authority PEM file used to authenticate with a Topology mysql instance with TLS
	MySQLTopologySSLSkipVerify                   bool   // If true, do not strictly validate mutual TLS certs for Topology mysql instances
	MySQLTopologyUseMutualTLS                    bool   // Turn on TLS authentication with the Topology MySQL instances
	MySQLTopologyMaxPoolConnections              int    // Max concurrent connections on any topology instance
	DatabaselessMode__experimental               bool   // !!!EXPERIMENTAL!!! Orchestrator will execute without speaking to a backend database; super-standalone mode
	MySQLOrchestratorHost                        string
	MySQLOrchestratorMaxPoolConnections          int // The maximum size of the connection pool to the Orchestrator backend.
	MySQLOrchestratorPort                        uint
	MySQLOrchestratorDatabase                    string
	MySQLOrchestratorUser                        string
	MySQLOrchestratorPassword                    string
	MySQLOrchestratorCredentialsConfigFile       string   // my.cnf style configuration file from where to pick credentials. Expecting `user`, `password` under `[client]` section
	MySQLOrchestratorSSLPrivateKeyFile           string   // Private key file used to authenticate with the Orchestrator mysql instance with TLS
	MySQLOrchestratorSSLCertFile                 string   // Certificate PEM file used to authenticate with the Orchestrator mysql instance with TLS
	MySQLOrchestratorSSLCAFile                   string   // Certificate Authority PEM file used to authenticate with the Orchestrator mysql instance with TLS
	MySQLOrchestratorSSLSkipVerify               bool     // If true, do not strictly validate mutual TLS certs for the Orchestrator mysql instances
	MySQLOrchestratorUseMutualTLS                bool     // Turn on TLS authentication with the Orchestrator MySQL instance
	MySQLConnectTimeoutSeconds                   int      // Number of seconds before connection is aborted (driver-side)
<<<<<<< HEAD
	MySQLOrchestratorReadTimeoutSeconds          int      // Number of seconds before backend mysql read operation is aborted (driver-side)
	MySQLTopologyReadTimeoutSeconds              int      // Number of seconds before topology mysql read operation is aborted (driver-side)
=======
	MySQLReadTimeoutSeconds                      int      // Number of seconds before mysql read operation is aborted (driver-side)
	MySQLInterpolateParams                       bool     // Do not use sql prepare statement if true
>>>>>>> 1b7f28ee
	DefaultInstancePort                          int      // In case port was not specified on command line
	SlaveLagQuery                                string   // custom query to check on slave lg (e.g. heartbeat table)
	SlaveStartPostWaitMilliseconds               int      // Time to wait after START SLAVE before re-readong instance (give slave chance to connect to master)
	DiscoverByShowSlaveHosts                     bool     // Attempt SHOW SLAVE HOSTS before PROCESSLIST
	InstancePollSeconds                          uint     // Number of seconds between instance reads
	ReadLongRunningQueries                       bool     // Whether orchestrator should read and record current long running executing queries.
	BinlogFileHistoryDays                        int      // When > 0, amount of days for which orchestrator records per-instance binlog files & sizes
	UnseenInstanceForgetHours                    uint     // Number of hours after which an unseen instance is forgotten
	SnapshotTopologiesIntervalHours              uint     // Interval in hour between snapshot-topologies invocation. Default: 0 (disabled)
	DiscoveryMaxConcurrency                      uint     // Number of goroutines doing hosts discovery
	DiscoveryQueueCapacity                       uint     // Buffer size of the discovery queue. Should be greater than the number of DB instances being discovered
	InstanceBulkOperationsWaitTimeoutSeconds     uint     // Time to wait on a single instance when doing bulk (many instances) operation
	ActiveNodeExpireSeconds                      uint     // Maximum time to wait for active node to send keepalive before attempting to take over as active node.
	NodeHealthExpiry                             bool     // Do we expire the node_health table? Usually this is true but it might be disabled on command line tools if an orchestrator daemon is running.
	HostnameResolveMethod                        string   // Method by which to "normalize" hostname ("none"/"default"/"cname")
	MySQLHostnameResolveMethod                   string   // Method by which to "normalize" hostname via MySQL server. ("none"/"@@hostname"/"@@report_host"; default "@@hostname")
	SkipBinlogServerUnresolveCheck               bool     // Skip the double-check that an unresolved hostname resolves back to same hostname for binlog servers
	ExpiryHostnameResolvesMinutes                int      // Number of minutes after which to expire hostname-resolves
	RejectHostnameResolvePattern                 string   // Regexp pattern for resolved hostname that will not be accepted (not cached, not written to db). This is done to avoid storing wrong resolves due to network glitches.
	ReasonableReplicationLagSeconds              int      // Above this value is considered a problem
	ProblemIgnoreHostnameFilters                 []string // Will minimize problem visualization for hostnames matching given regexp filters
	VerifyReplicationFilters                     bool     // Include replication filters check before approving topology refactoring
	MaintenanceOwner                             string   // (Default) name of maintenance owner to use if none provided
	ReasonableMaintenanceReplicationLagSeconds   int      // Above this value move-up and move-below are blocked
	MaintenanceExpireMinutes                     uint     // Minutes after which a maintenance flag is considered stale and is cleared
	MaintenancePurgeDays                         uint     // Days after which maintenance entries are purged from the database
	CandidateInstanceExpireMinutes               uint     // Minutes after which a suggestion to use an instance as a candidate slave (to be preferably promoted on master failover) is expired.
	AuditLogFile                                 string   // Name of log file for audit operations. Disabled when empty.
	AuditToSyslog                                bool     // If true, audit messages are written to syslog
	AuditPageSize                                int
	AuditPurgeDays                               uint   // Days after which audit entries are purged from the database
	RemoveTextFromHostnameDisplay                string // Text to strip off the hostname on cluster/clusters pages
	ReadOnly                                     bool
	AuthenticationMethod                         string            // Type of autherntication to use, if any. "" for none, "basic" for BasicAuth, "multi" for advanced BasicAuth, "proxy" for forwarded credentials via reverse proxy, "token" for token based access
	HTTPAuthUser                                 string            // Username for HTTP Basic authentication (blank disables authentication)
	HTTPAuthPassword                             string            // Password for HTTP Basic authentication
	AuthUserHeader                               string            // HTTP header indicating auth user, when AuthenticationMethod is "proxy"
	PowerAuthUsers                               []string          // On AuthenticationMethod == "proxy", list of users that can make changes. All others are read-only.
	AccessTokenUseExpirySeconds                  uint              // Time by which an issued token must be used
	AccessTokenExpiryMinutes                     uint              // Time after which HTTP access token expires
	ClusterNameToAlias                           map[string]string // map between regex matching cluster name to a human friendly alias
	DetectClusterAliasQuery                      string            // Optional query (executed on topology instance) that returns the alias of a cluster. Query will only be executed on cluster master (though until the topology's master is resovled it may execute on other/all slaves). If provided, must return one row, one column
	DetectClusterDomainQuery                     string            // Optional query (executed on topology instance) that returns the VIP/CNAME/Alias/whatever domain name for the master of this cluster. Query will only be executed on cluster master (though until the topology's master is resovled it may execute on other/all slaves). If provided, must return one row, one column
	DetectInstanceAliasQuery                     string            // Optional query (executed on topology instance) that returns the alias of an instance. If provided, must return one row, one column
	DetectPromotionRuleQuery                     string            // Optional query (executed on topology instance) that returns the promotion rule of an instance. If provided, must return one row, one column.
	DataCenterPattern                            string            // Regexp pattern with one group, extracting the datacenter name from the hostname
	PhysicalEnvironmentPattern                   string            // Regexp pattern with one group, extracting physical environment info from hostname (e.g. combination of datacenter & prod/dev env)
	DetectDataCenterQuery                        string            // Optional query (executed on topology instance) that returns the data center of an instance. If provided, must return one row, one column. Overrides DataCenterPattern and useful for installments where DC cannot be inferred by hostname
	DetectPhysicalEnvironmentQuery               string            // Optional query (executed on topology instance) that returns the physical environment of an instance. If provided, must return one row, one column. Overrides PhysicalEnvironmentPattern and useful for installments where env cannot be inferred by hostname
	DetectSemiSyncEnforcedQuery                  string            // Optional query (executed on topology instance) to determine whether semi-sync is fully enforced for master writes (async fallback is not allowed under any circumstance). If provided, must return one row, one column, value 0 or 1.
	SupportFuzzyPoolHostnames                    bool              // Should "submit-pool-instances" command be able to pass list of fuzzy instances (fuzzy means non-fqdn, but unique enough to recognize). Defaults 'true', implies more queries on backend db
	InstancePoolExpiryMinutes                    uint              // Time after which entries in database_instance_pool are expired (resubmit via `submit-pool-instances`)
	PromotionIgnoreHostnameFilters               []string          // Orchestrator will not promote slaves with hostname matching pattern (via -c recovery; for example, avoid promoting dev-dedicated machines)
	ServeAgentsHttp                              bool              // Spawn another HTTP interface dedicated for orchestrator-agent
	AgentsUseSSL                                 bool              // When "true" orchestrator will listen on agents port with SSL as well as connect to agents via SSL
	AgentsUseMutualTLS                           bool              // When "true" Use mutual TLS for the server to agent communication
	AgentSSLSkipVerify                           bool              // When using SSL for the Agent, should we ignore SSL certification error
	AgentSSLPrivateKeyFile                       string            // Name of Agent SSL private key file, applies only when AgentsUseSSL = true
	AgentSSLCertFile                             string            // Name of Agent SSL certification file, applies only when AgentsUseSSL = true
	AgentSSLCAFile                               string            // Name of the Agent Certificate Authority file, applies only when AgentsUseSSL = true
	AgentSSLValidOUs                             []string          // Valid organizational units when using mutual TLS to communicate with the agents
	UseSSL                                       bool              // Use SSL on the server web port
	UseMutualTLS                                 bool              // When "true" Use mutual TLS for the server's web and API connections
	SSLSkipVerify                                bool              // When using SSL, should we ignore SSL certification error
	SSLPrivateKeyFile                            string            // Name of SSL private key file, applies only when UseSSL = true
	SSLCertFile                                  string            // Name of SSL certification file, applies only when UseSSL = true
	SSLCAFile                                    string            // Name of the Certificate Authority file, applies only when UseSSL = true
	SSLValidOUs                                  []string          // Valid organizational units when using mutual TLS
	StatusEndpoint                               string            // Override the status endpoint.  Defaults to '/api/status'
	StatusSimpleHealth                           bool              // If true, calling the status endpoint will use the simplified health check
	StatusOUVerify                               bool              // If true, try to verify OUs when Mutual TLS is on.  Defaults to false
	HttpTimeoutSeconds                           int               // Number of idle seconds before HTTP GET request times out (when accessing orchestrator-agent)
	AgentPollMinutes                             uint              // Minutes between agent polling
	AgentAutoDiscover                            bool              // If true, instances should automatically discover when an agent is submitted
	UnseenAgentForgetHours                       uint              // Number of hours after which an unseen agent is forgotten
	StaleSeedFailMinutes                         uint              // Number of minutes after which a stale (no progress) seed is considered failed.
	SeedAcceptableBytesDiff                      int64             // Difference in bytes between seed source & target data size that is still considered as successful copy
	PseudoGTIDPattern                            string            // Pattern to look for in binary logs that makes for a unique entry (pseudo GTID). When empty, Pseudo-GTID based refactoring is disabled.
	PseudoGTIDPatternIsFixedSubstring            bool              // If true, then PseudoGTIDPattern is not treated as regular expression but as fixed substring, and can boost search time
	PseudoGTIDMonotonicHint                      string            // subtring in Pseudo-GTID entry which indicates Pseudo-GTID entries are expected to be monotonically increasing
	DetectPseudoGTIDQuery                        string            // Optional query which is used to authoritatively decide whether pseudo gtid is enabled on instance
	PseudoGTIDCoordinatesHistoryHeuristicMinutes int               // Significantly reducing Pseudo-GTID lookup time, this indicates the most recent N minutes binlog position where search for Pseudo-GTID will heuristically begin (there is a fallback on fullscan if unsuccessful)
	BinlogEventsChunkSize                        int               // Chunk size (X) for SHOW BINLOG|RELAYLOG EVENTS LIMIT ?,X statements. Smaller means less locking and mroe work to be done
	BufferBinlogEvents                           bool              // Should we used buffered read on SHOW BINLOG|RELAYLOG EVENTS -- releases the database lock sooner (recommended)
	SkipBinlogEventsContaining                   []string          // When scanning/comparing binlogs for Pseudo-GTID, skip entries containing given texts. These are NOT regular expressions (would consume too much CPU while scanning binlogs), just substrings to find.
	ReduceReplicationAnalysisCount               bool              // When true, replication analysis will only report instances where possibility of handled problems is possible in the first place (e.g. will not report most leaf nodes, that are mostly uninteresting). When false, provides an entry for every known instance
	FailureDetectionPeriodBlockMinutes           int               // The time for which an instance's failure discovery is kept "active", so as to avoid concurrent "discoveries" of the instance's failure; this preceeds any recovery process, if any.
	RecoveryPollSeconds                          int               // Interval between checks for a recovery scenario and initiation of a recovery process
	RecoveryPeriodBlockMinutes                   int               // (supported for backwards compatibility but please use newer `RecoveryPeriodBlockSeconds` instead) The time for which an instance's recovery is kept "active", so as to avoid concurrent recoveries on smae instance as well as flapping
	RecoveryPeriodBlockSeconds                   int               // (overrides `RecoveryPeriodBlockMinutes`) The time for which an instance's recovery is kept "active", so as to avoid concurrent recoveries on smae instance as well as flapping
	RecoveryIgnoreHostnameFilters                []string          // Recovery analysis will completely ignore hosts matching given patterns
	RecoverMasterClusterFilters                  []string          // Only do master recovery on clusters matching these regexp patterns (of course the ".*" pattern matches everything)
	RecoverIntermediateMasterClusterFilters      []string          // Only do IM recovery on clusters matching these regexp patterns (of course the ".*" pattern matches everything)
	OnFailureDetectionProcesses                  []string          // Processes to execute when detecting a failover scenario (before making a decision whether to failover or not). May and should use some of these placeholders: {failureType}, {failureDescription}, {failedHost}, {failureCluster}, {failureClusterAlias}, {failureClusterDomain}, {failedPort}, {successorHost}, {successorPort}, {successorAlias}, {countSlaves}, {slaveHosts}, {isDowntimed}, {autoMasterRecovery}, {autoIntermediateMasterRecovery}
	PreFailoverProcesses                         []string          // Processes to execute before doing a failover (aborting operation should any once of them exits with non-zero code; order of execution undefined). May and should use some of these placeholders: {failureType}, {failureDescription}, {failedHost}, {failureCluster}, {failureClusterAlias}, {failureClusterDomain}, {failedPort}, {successorHost}, {successorPort}, {successorAlias}, {countSlaves}, {slaveHosts}, {isDowntimed}
	PostFailoverProcesses                        []string          // Processes to execute after doing a failover (order of execution undefined). May and should use some of these placeholders: {failureType}, {failureDescription}, {failedHost}, {failureCluster}, {failureClusterAlias}, {failureClusterDomain}, {failedPort}, {successorHost}, {successorPort}, {successorAlias}, {countSlaves}, {slaveHosts}, {isDowntimed}, {isSuccessful}, {lostSlaves}
	PostUnsuccessfulFailoverProcesses            []string          // Processes to execute after a not-completely-successful failover (order of execution undefined). May and should use some of these placeholders: {failureType}, {failureDescription}, {failedHost}, {failureCluster}, {failureClusterAlias}, {failureClusterDomain}, {failedPort}, {successorHost}, {successorPort}, {successorAlias}, {countSlaves}, {slaveHosts}, {isDowntimed}, {isSuccessful}, {lostSlaves}
	PostMasterFailoverProcesses                  []string          // Processes to execute after doing a master failover (order of execution undefined). Uses same placeholders as PostFailoverProcesses
	PostIntermediateMasterFailoverProcesses      []string          // Processes to execute after doing a master failover (order of execution undefined). Uses same placeholders as PostFailoverProcesses
	CoMasterRecoveryMustPromoteOtherCoMaster     bool              // When 'false', anything can get promoted (and candidates are prefered over others). When 'true', orchestrator will promote the other co-master or else fail
	DetachLostSlavesAfterMasterFailover          bool              // Should slaves that are not to be lost in master recovery (i.e. were more up-to-date than promoted slave) be forcibly detached
	ApplyMySQLPromotionAfterMasterFailover       bool              // Should orchestrator take upon itself to apply MySQL master promotion: set read_only=0, detach replication, etc.
	MasterFailoverLostInstancesDowntimeMinutes   uint              // Number of minutes to downtime any server that was lost after a master failover (including failed master & lost slaves). 0 to disable
	MasterFailoverDetachSlaveMasterHost          bool              // Should orchestrator issue a detach-slave-master-host on newly promoted master (this makes sure the new master will not attempt to replicate old master if that comes back to life). Defaults 'false'. Meaningless if ApplyMySQLPromotionAfterMasterFailover is 'true'.
	PostponeSlaveRecoveryOnLagMinutes            uint              // On crash recovery, slaves that are lagging more than given minutes are only resurrected late in the recovery process, after master/IM has been elected and processes executed. Value of 0 disables this feature
	OSCIgnoreHostnameFilters                     []string          // OSC slaves recommendation will ignore slave hostnames matching given patterns
	GraphiteAddr                                 string            // Optional; address of graphite port. If supplied, metrics will be written here
	GraphitePath                                 string            // Prefix for graphite path. May include {hostname} magic placeholder
	GraphiteConvertHostnameDotsToUnderscores     bool              // If true, then hostname's dots are converted to underscores before being used in graphite path
	GraphitePollSeconds                          int               // Graphite writes interval. 0 disables.
}

// ToJSONString will marshal this configuration as JSON
func (this *Configuration) ToJSONString() string {
	b, _ := json.Marshal(this)
	return string(b)
}

func (this *Configuration) GetDiscoveryPollSeconds() uint {
	// Turning `DiscoveryPollSeconds` into hard coded value. I see no reason anymore why this would be configurable.
	// After a couple years working with this I just set it to 1 whereever.
	// Not making this value configurable solves other problems like inter-dependency between this value
	// and others, like `InstancePollSeconds`, like cache timeouts etc.
	return 1
}

// Config is *the* configuration instance, used globally to get configuration data
var Config = newConfiguration()
var readFileNames []string

func newConfiguration() *Configuration {
	return &Configuration{
		Debug:                                        false,
		EnableSyslog:                                 false,
		ListenAddress:                                ":3000",
		ListenSocket:                                 "",
		AgentsServerPort:                             ":3001",
		StatusEndpoint:                               "/api/status",
		StatusSimpleHealth:                           true,
		StatusOUVerify:                               false,
		MySQLOrchestratorMaxPoolConnections:          128, // limit concurrent conns to backend DB
		MySQLOrchestratorPort:                        3306,
		MySQLTopologyMaxPoolConnections:              3,
		MySQLTopologyUseMutualTLS:                    false,
		DatabaselessMode__experimental:               false,
		MySQLOrchestratorUseMutualTLS:                false,
		MySQLConnectTimeoutSeconds:                   2,
<<<<<<< HEAD
		MySQLOrchestratorReadTimeoutSeconds:          30,
		MySQLTopologyReadTimeoutSeconds:              10,
=======
		MySQLReadTimeoutSeconds:                      10,
		MySQLInterpolateParams:                       false,
>>>>>>> 1b7f28ee
		DefaultInstancePort:                          3306,
		InstancePollSeconds:                          5,
		ReadLongRunningQueries:                       true,
		BinlogFileHistoryDays:                        0,
		UnseenInstanceForgetHours:                    240,
		SnapshotTopologiesIntervalHours:              0,
		SlaveStartPostWaitMilliseconds:               1000,
		DiscoverByShowSlaveHosts:                     false,
		DiscoveryMaxConcurrency:                      300,
		DiscoveryQueueCapacity:                       100000,
		InstanceBulkOperationsWaitTimeoutSeconds:     10,
		ActiveNodeExpireSeconds:                      5,
		NodeHealthExpiry:                             true,
		HostnameResolveMethod:                        "default",
		MySQLHostnameResolveMethod:                   "@@hostname",
		SkipBinlogServerUnresolveCheck:               true,
		ExpiryHostnameResolvesMinutes:                60,
		RejectHostnameResolvePattern:                 "",
		ReasonableReplicationLagSeconds:              10,
		ProblemIgnoreHostnameFilters:                 []string{},
		VerifyReplicationFilters:                     false,
		MaintenanceOwner:                             "orchestrator",
		ReasonableMaintenanceReplicationLagSeconds:   20,
		MaintenanceExpireMinutes:                     10,
		MaintenancePurgeDays:                         365,
		CandidateInstanceExpireMinutes:               60,
		AuditLogFile:                                 "",
		AuditToSyslog:                                false,
		AuditPageSize:                                20,
		AuditPurgeDays:                               365,
		RemoveTextFromHostnameDisplay:                "",
		ReadOnly:                                     false,
		AuthenticationMethod:                         "basic",
		HTTPAuthUser:                                 "",
		HTTPAuthPassword:                             "",
		AuthUserHeader:                               "X-Forwarded-User",
		PowerAuthUsers:                               []string{"*"},
		AccessTokenUseExpirySeconds:                  60,
		AccessTokenExpiryMinutes:                     1440,
		ClusterNameToAlias:                           make(map[string]string),
		DetectClusterAliasQuery:                      "",
		DetectClusterDomainQuery:                     "",
		DetectInstanceAliasQuery:                     "",
		DetectPromotionRuleQuery:                     "",
		DataCenterPattern:                            "",
		PhysicalEnvironmentPattern:                   "",
		DetectDataCenterQuery:                        "",
		DetectPhysicalEnvironmentQuery:               "",
		DetectSemiSyncEnforcedQuery:                  "",
		SupportFuzzyPoolHostnames:                    true,
		InstancePoolExpiryMinutes:                    60,
		PromotionIgnoreHostnameFilters:               []string{},
		ServeAgentsHttp:                              false,
		AgentsUseSSL:                                 false,
		AgentsUseMutualTLS:                           false,
		AgentSSLValidOUs:                             []string{},
		AgentSSLSkipVerify:                           false,
		AgentSSLPrivateKeyFile:                       "",
		AgentSSLCertFile:                             "",
		AgentSSLCAFile:                               "",
		UseSSL:                                       false,
		UseMutualTLS:                                 false,
		SSLValidOUs:                                  []string{},
		SSLSkipVerify:                                false,
		SSLPrivateKeyFile:                            "",
		SSLCertFile:                                  "",
		SSLCAFile:                                    "",
		HttpTimeoutSeconds:                           60,
		AgentPollMinutes:                             60,
		AgentAutoDiscover:                            false,
		UnseenAgentForgetHours:                       6,
		StaleSeedFailMinutes:                         60,
		SeedAcceptableBytesDiff:                      8192,
		PseudoGTIDPattern:                            "",
		PseudoGTIDPatternIsFixedSubstring:            false,
		PseudoGTIDMonotonicHint:                      "",
		DetectPseudoGTIDQuery:                        "",
		PseudoGTIDCoordinatesHistoryHeuristicMinutes: 2,
		BinlogEventsChunkSize:                        10000,
		BufferBinlogEvents:                           true,
		SkipBinlogEventsContaining:                   []string{},
		ReduceReplicationAnalysisCount:               true,
		FailureDetectionPeriodBlockMinutes:           60,
		RecoveryPollSeconds:                          10,
		RecoveryPeriodBlockMinutes:                   60,
		RecoveryPeriodBlockSeconds:                   3600,
		RecoveryIgnoreHostnameFilters:                []string{},
		RecoverMasterClusterFilters:                  []string{},
		RecoverIntermediateMasterClusterFilters:      []string{},
		OnFailureDetectionProcesses:                  []string{},
		PreFailoverProcesses:                         []string{},
		PostMasterFailoverProcesses:                  []string{},
		PostIntermediateMasterFailoverProcesses:      []string{},
		PostFailoverProcesses:                        []string{},
		PostUnsuccessfulFailoverProcesses:            []string{},
		CoMasterRecoveryMustPromoteOtherCoMaster:     true,
		DetachLostSlavesAfterMasterFailover:          true,
		ApplyMySQLPromotionAfterMasterFailover:       false,
		MasterFailoverLostInstancesDowntimeMinutes:   0,
		MasterFailoverDetachSlaveMasterHost:          false,
		PostponeSlaveRecoveryOnLagMinutes:            0,
		OSCIgnoreHostnameFilters:                     []string{},
		GraphiteAddr:                                 "",
		GraphitePath:                                 "",
		GraphiteConvertHostnameDotsToUnderscores:     true,
		GraphitePollSeconds:                          60,
	}
}

func postReadAdjustments() {
	if Config.MySQLOrchestratorCredentialsConfigFile != "" {
		mySQLConfig := struct {
			Client struct {
				User     string
				Password string
			}
		}{}
		err := gcfg.ReadFileInto(&mySQLConfig, Config.MySQLOrchestratorCredentialsConfigFile)
		if err != nil {
			log.Fatalf("Failed to parse gcfg data from file: %+v", err)
		} else {
			log.Debugf("Parsed orchestrator credentials from %s", Config.MySQLOrchestratorCredentialsConfigFile)
			Config.MySQLOrchestratorUser = mySQLConfig.Client.User
			Config.MySQLOrchestratorPassword = mySQLConfig.Client.Password
		}
	}
	{
		// We accept password in the form "${SOME_ENV_VARIABLE}" in which case we pull
		// the given variable from os env
		submatch := envVariableRegexp.FindStringSubmatch(Config.MySQLOrchestratorPassword)
		if len(submatch) > 1 {
			Config.MySQLOrchestratorPassword = os.Getenv(submatch[1])
		}
	}
	if Config.MySQLTopologyCredentialsConfigFile != "" {
		mySQLConfig := struct {
			Client struct {
				User     string
				Password string
			}
		}{}
		err := gcfg.ReadFileInto(&mySQLConfig, Config.MySQLTopologyCredentialsConfigFile)
		if err != nil {
			log.Fatalf("Failed to parse gcfg data from file: %+v", err)
		} else {
			log.Debugf("Parsed topology credentials from %s", Config.MySQLTopologyCredentialsConfigFile)
			Config.MySQLTopologyUser = mySQLConfig.Client.User
			Config.MySQLTopologyPassword = mySQLConfig.Client.Password
		}
	}
	{
		// We accept password in the form "${SOME_ENV_VARIABLE}" in which case we pull
		// the given variable from os env
		submatch := envVariableRegexp.FindStringSubmatch(Config.MySQLTopologyPassword)
		if len(submatch) > 1 {
			Config.MySQLTopologyPassword = os.Getenv(submatch[1])
		}
	}

	if Config.RecoveryPeriodBlockSeconds == 0 && Config.RecoveryPeriodBlockMinutes > 0 {
		// RecoveryPeriodBlockSeconds is a newer addition that overrides RecoveryPeriodBlockMinutes
		// The code does not consider RecoveryPeriodBlockMinutes anymore, but RecoveryPeriodBlockMinutes
		// still supported in config file for backwards compatibility
		Config.RecoveryPeriodBlockSeconds = Config.RecoveryPeriodBlockMinutes * 60
	}
}

// read reads configuration from given file, or silently skips if the file does not exist.
// If the file does exist, then it is expected to be in valid JSON format or the function bails out.
func read(fileName string) (*Configuration, error) {
	file, err := os.Open(fileName)
	if err == nil {
		decoder := json.NewDecoder(file)
		err := decoder.Decode(Config)
		if err == nil {
			log.Infof("Read config: %s", fileName)
		} else {
			log.Fatal("Cannot read config file:", fileName, err)
		}
		postReadAdjustments()
	}
	return Config, err
}

// Read reads configuration from zero, either, some or all given files, in order of input.
// A file can override configuration provided in previous file.
func Read(fileNames ...string) *Configuration {
	for _, fileName := range fileNames {
		read(fileName)
	}
	readFileNames = fileNames
	return Config
}

// ForceRead reads configuration from given file name or bails out if it fails
func ForceRead(fileName string) *Configuration {
	_, err := read(fileName)
	if err != nil {
		log.Fatal("Cannot read config file:", fileName, err)
	}
	readFileNames = []string{fileName}
	return Config
}

// Reload re-reads configuration from last used files
func Reload() *Configuration {
	for _, fileName := range readFileNames {
		read(fileName)
	}
	return Config
}<|MERGE_RESOLUTION|>--- conflicted
+++ resolved
@@ -62,13 +62,9 @@
 	MySQLOrchestratorSSLSkipVerify               bool     // If true, do not strictly validate mutual TLS certs for the Orchestrator mysql instances
 	MySQLOrchestratorUseMutualTLS                bool     // Turn on TLS authentication with the Orchestrator MySQL instance
 	MySQLConnectTimeoutSeconds                   int      // Number of seconds before connection is aborted (driver-side)
-<<<<<<< HEAD
 	MySQLOrchestratorReadTimeoutSeconds          int      // Number of seconds before backend mysql read operation is aborted (driver-side)
 	MySQLTopologyReadTimeoutSeconds              int      // Number of seconds before topology mysql read operation is aborted (driver-side)
-=======
-	MySQLReadTimeoutSeconds                      int      // Number of seconds before mysql read operation is aborted (driver-side)
 	MySQLInterpolateParams                       bool     // Do not use sql prepare statement if true
->>>>>>> 1b7f28ee
 	DefaultInstancePort                          int      // In case port was not specified on command line
 	SlaveLagQuery                                string   // custom query to check on slave lg (e.g. heartbeat table)
 	SlaveStartPostWaitMilliseconds               int      // Time to wait after START SLAVE before re-readong instance (give slave chance to connect to master)
@@ -216,13 +212,9 @@
 		DatabaselessMode__experimental:               false,
 		MySQLOrchestratorUseMutualTLS:                false,
 		MySQLConnectTimeoutSeconds:                   2,
-<<<<<<< HEAD
 		MySQLOrchestratorReadTimeoutSeconds:          30,
 		MySQLTopologyReadTimeoutSeconds:              10,
-=======
-		MySQLReadTimeoutSeconds:                      10,
 		MySQLInterpolateParams:                       false,
->>>>>>> 1b7f28ee
 		DefaultInstancePort:                          3306,
 		InstancePollSeconds:                          5,
 		ReadLongRunningQueries:                       true,
